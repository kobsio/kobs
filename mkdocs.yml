--- conflicted
+++ resolved
@@ -47,11 +47,8 @@
       - Getting Started: contributing/getting-started.md
       - Add a Plugin: contributing/add-a-plugin.md
       - Development using the Demo: contributing/development-using-the-demo.md
-<<<<<<< HEAD
+      - Using the kobsio/app: contributing/using-the-kobsio-app.md
       - Release: contributing/release.md
-=======
-      - Using the kobsio/app: contributing/using-the-kobsio-app.md
->>>>>>> cd64fe4e
 
 plugins:
   - search
