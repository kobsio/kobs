# Changelog

All notable changes to this project will be documented in this file.

The format is based on [Keep a Changelog](https://keepachangelog.com/en/1.0.0/), and this project adheres to [Semantic Versioning](https://semver.org/spec/v2.0.0.html).

NOTE: As semantic versioning states all 0.y.z releases can contain breaking changes in API (flags, grpc API, any backward compatibility). We use :warning: _Breaking change:_ :warning: to mark changes that are not backward compatible (relates only to v0.y.z releases).

## Unreleased

### Added

- [#213](https://github.com/kobsio/kobs/pull/213): [techdocs] Add TechDocs plugin, to access the documentation for your services within kobs.
- [#215](https://github.com/kobsio/kobs/pull/215): [azure] Add Azure plugin, to monitor your Azure resources.
- [#219](https://github.com/kobsio/kobs/pull/219): [azure] Add permissions for Azure plugin, so that access to resources and actions can be restricted based on resource groups.
<<<<<<< HEAD
- [#220](https://github.com/kobsio/kobs/pull/220): [azure] Add auto formatting for the returned metrics of a container instance and fix the tooltip positioning in the metrics chart.
- [#222](https://github.com/kobsio/kobs/pull/222): [azure] Simple cost management on subscription level
=======
- [#220](https://github.com/kobsio/kobs/pull/220): [azure] Add auto formatting for the returned metrics of an container instance and fix the tooltip positioning in the metrics chart.
- [#221](https://github.com/kobsio/kobs/pull/221): [azure] :warning: _Breaking change:_ :warning: Add support for kubernetes services and refactor various places in the Azure plugin.
>>>>>>> d05515f6

### Fixed

### Changed

- [#217](https://github.com/kobsio/kobs/pull/217): [azure] Use resource groups to get a list of container instances.

## [v0.7.0](https://github.com/kobsio/kobs/releases/tag/v0.7.0) (2021-11-19)

### Added

- [#177](https://github.com/kobsio/kobs/pull/177): [istio] Add Istio plugin to get an overview of all applications in the service mesh.
- [#182](https://github.com/kobsio/kobs/pull/182): [istio] Add top and tap commands and add details view for metrics.
- [#183](https://github.com/kobsio/kobs/pull/183): [istio] Add panels and documentation and use the `destination_app` label instead of `destination_workload` for the Prometheus metrics.
- [#184](https://github.com/kobsio/kobs/pull/184): [clickhouse] Add aggregations to visualize logs.
- [#187](https://github.com/kobsio/kobs/pull/187): [clickhouse] Add options to download returned logs as `.log` or `.csv` file.
- [#192](https://github.com/kobsio/kobs/pull/192): [clickhouse] Add options to download aggregation results as `.csv` file.
- [#193](https://github.com/kobsio/kobs/pull/193): [elasticsearch] Adjust selected time range via logs chart and allow filtering via fields.
- [#201](https://github.com/kobsio/kobs/pull/201): [sonarqube] Add SonarQube plugin to view projects and their measures within kobs.
- [#202](https://github.com/kobsio/kobs/pull/202): [core] Add tooltip to refresh button to show selected time interval.
- [#204](https://github.com/kobsio/kobs/pull/204): [grafana] Add Grafana plugin, to show dashboards from a Grafana instance and to embed Grafana panels into kobs dashboards.
- [#205](https://github.com/kobsio/kobs/pull/205): [resources] Add support to download/upload files from/to a container.
- [#208](https://github.com/kobsio/kobs/pull/208): Add documentation about how to [**Develop a Plugin**](https://kobs.io/contributing/develop-a-plugin/).
- [#209](https://github.com/kobsio/kobs/pull/209): [harbor] Add Harbor plugin, to show projects, repositories and artifacts including there vulnerabilities and build history from a Harbor instance.

### Fixed

- [#175](https://github.com/kobsio/kobs/pull/175): [prometheus] Fix tooltip when no unit is provided.
- [#186](https://github.com/kobsio/kobs/pull/186): [jaeger] Fix tooltip position in traces chart.
- [#189](https://github.com/kobsio/kobs/pull/189): [clickhouse] Fix download of `.csv` fiels.
- [#191](https://github.com/kobsio/kobs/pull/191): [clickhouse] Fix returned logs, when user selected a custom order.
- [#196](https://github.com/kobsio/kobs/pull/196): [elasticsearch] Fix number of documents.
- [#199](https://github.com/kobsio/kobs/pull/199): Add `volumes` and `volumeMounts` properties to the Helm chart, to support the kubeconfig provider.

### Changed

- [#179](https://github.com/kobsio/kobs/pull/179): [clickhouse] Add sorting and show milliseconds in time column.
- [#181](https://github.com/kobsio/kobs/pull/181): [core] :warning: _Breaking change:_ :warning: Make the time selection across all plugins more intuitive. For that we removed the `time` property from the Options component and showing the formatted timestamp instead.
- [#185](https://github.com/kobsio/kobs/pull/185): [clickhouse] Use pagination instead of Intersection Observer API to display logs.
- [#188](https://github.com/kobsio/kobs/pull/188): [sql] Replace the `GetQueryResults` function with the implemention used in the Clickhouse plugin, to have a proper handling for float values.
- [#190](https://github.com/kobsio/kobs/pull/190): [core] Unify list layout across plugin.
- [#194](https://github.com/kobsio/kobs/pull/194): [elasticsearch] Use pagination instead of infinite scrolling to display logs.
- [#195](https://github.com/kobsio/kobs/pull/195): [istio] Display upstream cluster instead of authority in the React UI and ignore query string in path.
- [#197](https://github.com/kobsio/kobs/pull/197): [clickhouse] Change break down filter for aggregation, to allow more complex filters.
- [#210](https://github.com/kobsio/kobs/pull/210): [klogs] :warning: _Breaking change:_ :warning: Rename `clickhouse` plugin to `klogs`.

## [v0.6.0](https://github.com/kobsio/kobs/releases/tag/v0.6.0) (2021-10-11)

### Added

- [#103](https://github.com/kobsio/kobs/pull/103): Add option to get user information from a request.
- [#104](https://github.com/kobsio/kobs/pull/104): Add actions for Opsgenie plugin to acknowledge, snooze and close alerts.
- [#105](https://github.com/kobsio/kobs/pull/105): Add Prometheus metrics for API requests.
- [#112](https://github.com/kobsio/kobs/pull/112): Allow mapping values in Prometheus table panel.
- [#113](https://github.com/kobsio/kobs/pull/113): Allow and improve customization of axis scaling.
- [#116](https://github.com/kobsio/kobs/pull/116): Open details when clicking on Jaeger chart nodes.
- [#117](https://github.com/kobsio/kobs/pull/117): Change Jaeger chart node color to red for erroneous traces.
- [#119](https://github.com/kobsio/kobs/pull/119): Add Flux plugin to view and reconcile [Flux](https://fluxcd.io) resources.
- [#122](https://github.com/kobsio/kobs/pull/122): Add ClickHouse plugin, to query show logs ingested by the [kobsio/fluent-bit-clickhouse](https://github.com/kobsio/fluent-bit-clickhouse) Fluent Bit plugin.
- [#124](https://github.com/kobsio/kobs/pull/124): Add `sql` mode for ClickHouse to execute raw SQL queries.
- [#126](https://github.com/kobsio/kobs/pull/126): Show request details when gettings logs from ClickHouse.
- [#127](https://github.com/kobsio/kobs/pull/127): Allow `ILIKE` queries for ClickHouse logs, using the new `=~` operator.
- [#128](https://github.com/kobsio/kobs/pull/128): Allow users to specify dashboards within a Team or Application via the new `inline` property.
- [#131](https://github.com/kobsio/kobs/pull/131): Add chart which shows the distribution of the logs lines in the selected time range for the ClickHouse plugin.
- [#132](https://github.com/kobsio/kobs/pull/132): Support the download of log lines in their JSON representation in the ClickHouse and Elasticsearch plugin.
- [#136](https://github.com/kobsio/kobs/pull/136): Allow custom order for the returned logs and add `!~` and `_exists_` operator for ClickHouse plugin.
- [#138](https://github.com/kobsio/kobs/pull/138): Add option to stream (follow) logs via WebSockets.
- [#149](https://github.com/kobsio/kobs/pull/149): Add SQL plugin to run queries against a configured SQL database instance. For now we are supporting the `clickhouse`, `postgres` and `mysql` driver.
- [#151](https://github.com/kobsio/kobs/pull/151): Add actions for in log details view of the ClickHouse, so that users can filter based on the value of a field.
- [#156](https://github.com/kobsio/kobs/pull/156): Add tags for applications.
- [#159](https://github.com/kobsio/kobs/pull/159): Allow users to select a time range within the logs chart in the ClickHouse plugin.
- [#160](https://github.com/kobsio/kobs/pull/160): Allow users to sort the returned logs within the documents table in the ClickHouse plugin.
- [#161](https://github.com/kobsio/kobs/pull/161): Add support for materialized columns, to improve query performance for most frequently queried field.
- [#162](https://github.com/kobsio/kobs/pull/162): Add support to visualize logs in the ClickHouse plugin.
- [#170](https://github.com/kobsio/kobs/pull/170): Add Custom Resource Definition for Users.
- [#171](https://github.com/kobsio/kobs/pull/171): :warning: _Breaking change:_ :warning: Add authentication and authorization mechanism for plugins and resources. These settings are configured via the `--api.auth.<SETTING>` flags. Permissions are always granted on a team level. A users gets all permissions of the team where he is a member of.
- [#172](https://github.com/kobsio/kobs/pull/172): Add authentication and authorization settings to Helm chart.

### Fixed

- [#102](https://github.com/kobsio/kobs/pull/102): Fix GitHub Action for creating a new Helm release.
- [#109](https://github.com/kobsio/kobs/pull/109): Fix tooltip position in Prometheus charts.
- [#110](https://github.com/kobsio/kobs/pull/110): Fix Dashboard tabs showing wrong variables.
- [#111](https://github.com/kobsio/kobs/pull/111): Fix usage of `memo` in Dashboards and fix resources table for CRDs when a value is undefined.
- [#114](https://github.com/kobsio/kobs/pull/114): Fix span order and additional fields for Jaeger plugin.
- [#115](https://github.com/kobsio/kobs/pull/115): Fix maximum node size of the Jaeger chart and utilize `useMemo` to cache computation for it.
- [#118](https://github.com/kobsio/kobs/pull/118): Fix `null is not an object (evaluating 'e[Symbol.iterator]')` error for Prometheus charts.
- [#120](https://github.com/kobsio/kobs/pull/120): Fix reconcilation of Flux resources.
- [#123](https://github.com/kobsio/kobs/pull/123): Fix fields handling in ClickHouse and Elasticsearch plugin.
- [#125](https://github.com/kobsio/kobs/pull/125): Fix missing `return` statement in ClickHouse panel.
- [#129](https://github.com/kobsio/kobs/pull/129): Fix handling of traces in the Jaeger plugin by using some function from the [jaegertracing/jaeger-ui](https://github.com/jaegertracing/jaeger-ui).
- [#134](https://github.com/kobsio/kobs/pull/134): Fix time in log buckets of the ClickHouse plugin.
- [#135](https://github.com/kobsio/kobs/pull/135): Fix read and write i/o timeouts for web terminal.
- [#143](https://github.com/kobsio/kobs/pull/143): Fix a bug in the Jaeger plugin, where results were not refreshed after a user selected another service, operation, etc.
- [#146](https://github.com/kobsio/kobs/pull/146): Fix logic for long running requests introduced in [#144](https://github.com/kobsio/kobs/pull/144).
- [#163](https://github.com/kobsio/kobs/pull/163): Remove legend from logs chart and use `useDimensions` hook.
- [#168](https://github.com/kobsio/kobs/pull/168): Fix missing encoding of query parameter in ClickHouse plugin.

### Changed

- [#106](https://github.com/kobsio/kobs/pull/106): :warning: _Breaking change:_ :warning: Change Prometheus sparkline chart to allow the usage of labels.
- [#107](https://github.com/kobsio/kobs/pull/107): Add new option for Prometheus chart legend and change formatting of values.
- [#108](https://github.com/kobsio/kobs/pull/108): Improve tooltip position in all nivo charts.
- [#121](https://github.com/kobsio/kobs/pull/121): :warning: _Breaking change:_ :warning: Allow multiple queries in the panel options for the Elasticsearch plugin.
- [#130](https://github.com/kobsio/kobs/pull/130): :warning: _Breaking change:_ :warning: Allow multiple queries in the panel options for the Jaeger plugin.
- [#133](https://github.com/kobsio/kobs/pull/133): Improve querie performance to get logs from ClickHouse.
- [#137](https://github.com/kobsio/kobs/pull/137): Change log view for the ClickHouse and Elasticsearch plugin.
- [#139](https://github.com/kobsio/kobs/pull/139): Update Go and JavaScript dependencies.
- [#140](https://github.com/kobsio/kobs/pull/140): Fill the chart for the distribution of the log lines with zero value.
- [#141](https://github.com/kobsio/kobs/pull/141): Add `node_modules` to `.dockerignore`.
- [#144](https://github.com/kobsio/kobs/pull/144): Avoid timeouts for long running requests in the ClickHouse plugin.
- [#147](https://github.com/kobsio/kobs/pull/147): Improve query performance for ClickHouse plugin and allow custom values for the maximum amount of documents, which should be returned (see [#133](https://github.com/kobsio/kobs/pull/133)).
- [#148](https://github.com/kobsio/kobs/pull/148): Improve reliability of kobs, by do not checking the database connection for a configured ClickHouse instance.
- [#150](https://github.com/kobsio/kobs/pull/150): :warning: _Breaking change:_ :warning: The ClickHouse plugin can now only be used together with the [kobsio/fluent-bit-clickhouse](https://github.com/kobsio/fluent-bit-clickhouse) output plugin for [Fluent Bit](https://fluentbit.io). For raw SQL queries against a ClickHouse instance the SQL plugin added in [#149](https://github.com/kobsio/kobs/pull/149) can be used.
- [#152](https://github.com/kobsio/kobs/pull/152): Improve performance for large dashboards and open Application page in gallery view.
- [#155](https://github.com/kobsio/kobs/pull/155): Allow users to get all Applications from all namespaces, by allowing an empty namespace list.
- [#157](https://github.com/kobsio/kobs/pull/157): Imporve query performance for ClickHouse plugin.
- [#158](https://github.com/kobsio/kobs/pull/158): Improve Pormetheus HTTP metrics and create a metric to find the most used fields in queries.
- [#164](https://github.com/kobsio/kobs/pull/164): Improve chart handling across plugins.
- [#167](https://github.com/kobsio/kobs/pull/167): Improve styling across plugins.
- [#169](https://github.com/kobsio/kobs/pull/169): Rework home page to include plugins, applications and teams.
- [#173](https://github.com/kobsio/kobs/pull/173): Move CRD interfaces to core plugin, so that we can use them within the plugin.

## [v0.5.0](https://github.com/kobsio/kobs/releases/tag/v0.5.0) (2021-08-03)

### Added

- [#81](https://github.com/kobsio/kobs/pull/81): Add markdown plugin, which can be used to render a markdown formatted text in a dashboard panel.
- [#83](https://github.com/kobsio/kobs/pull/83): Extend Kubernetes resource with Teams, Applications and Dashboards via annotations.
- [#84](https://github.com/kobsio/kobs/pull/84): Add actions for resource, so that they can be modified or deleted within kobs.
- [#87](https://github.com/kobsio/kobs/pull/87): Rework Kiali plugin to show the topology chart from Kiali for a list of namespaces.
- [#89](https://github.com/kobsio/kobs/pull/89): Rework Opsgenie plugin to show alerts and incidents from Opsgenie.
- [#91](https://github.com/kobsio/kobs/pull/91): Add force delete option for Kubernetes resources.
- [#92](https://github.com/kobsio/kobs/pull/92): Preparation to build a own version of kobs using the [kobsio/app](https://github.com/kobsio/app) template.
- [#93](https://github.com/kobsio/kobs/pull/93): Show status of Kubernetes resource in the table of the resources plugin.
- [#97](https://github.com/kobsio/kobs/pull/97): Add support for Kiali metrics.
- [#98](https://github.com/kobsio/kobs/pull/98): Add terminal support for Kubernetes Pods.
- [#100](https://github.com/kobsio/kobs/pull/100): Add support for Ephemeral Containers.

### Fixed

- [#94](https://github.com/kobsio/kobs/pull/94): Fix variable handling for dashboards.
- [#99](https://github.com/kobsio/kobs/pull/99): Fix WebSocket connections for the Kubernetes terminal in environments with an idle timeout for all connections.

### Changed

- [#82](https://github.com/kobsio/kobs/pull/82): Improve error handling for our API.
- [#85](https://github.com/kobsio/kobs/pull/85): Improve overview page for Pods, by displaying all Containers in an expandable table and by including the current resource usage of all Containers.
- [#86](https://github.com/kobsio/kobs/pull/86): Improve overview page for Nodes, by displaying the resource metrics for the CPU, Memory and Pods.
- [#88](https://github.com/kobsio/kobs/pull/88): Improve handling of actions for Kubernetes resources.
- [#95](https://github.com/kobsio/kobs/pull/95): It is now possible to get Kubernetes resources for all namespaces by not selecting a namespace from the select box on the resources page.
- [#96](https://github.com/kobsio/kobs/pull/96): Add RSS plugin to show the latest status updates of third party services.
- [#101](https://github.com/kobsio/kobs/pull/101): Show logs in the terminal.

## [v0.4.0](https://github.com/kobsio/kobs/releases/tag/v0.4.0) (2021-07-14)

### Added

- [#74](https://github.com/kobsio/kobs/pull/74): Add new Custom Resource Definition for Dashboards as a replacement for Templates.
- [#75](https://github.com/kobsio/kobs/pull/75): Add placeholder for Dashboards, which allows users to pass custom values to Dashboards.
- [#76](https://github.com/kobsio/kobs/pull/76): Add support for variables and time ranges in Dashboards.

### Changed

- [#71](https://github.com/kobsio/kobs/pull/71): :warning: _Breaking change:_ :warning: Remove protobuf as requirement and rework project structure for better plugin support.
- [#73](https://github.com/kobsio/kobs/pull/73): :warning: _Breaking change:_ :warning: Add a new version for the Applications and Teams Custom Resource Definitions (v1beta1).
- [#77](https://github.com/kobsio/kobs/pull/77): :warning: _Breaking change:_ :warning: Rework Prometheus plugin.
- [#78](https://github.com/kobsio/kobs/pull/78): :warning: _Breaking change:_ :warning: Rework Elasticsearch plugin.
- [#79](https://github.com/kobsio/kobs/pull/79): :warning: _Breaking change:_ :warning: Rework Jaeger plugin.
- [#80](https://github.com/kobsio/kobs/pull/80): Adjust documentation, demo, Helm chart and Kustomize files for the new CRDs and plugins.

## [v0.3.0](https://github.com/kobsio/kobs/releases/tag/v0.3.0) (2021-06-03)

### Added

- [#45](https://github.com/kobsio/kobs/pull/45): Add value mappings for `sparkline` charts in the Prometheus plugin.
- [#49](https://github.com/kobsio/kobs/pull/49): Add new chart type `table` for Prometheus plugin, which allows a user to render the results of multiple Prometheus queries in ab table.
- [#51](https://github.com/kobsio/kobs/pull/51): Add new command-line flag to forbid access for resources.
- [#52](https://github.com/kobsio/kobs/pull/52): Add option to enter a single trace id in the Jaeger plugin.
- [#56](https://github.com/kobsio/kobs/pull/56): Add actions for Elasticsearch plugin to include/exclude and toggle values in the logs view.
- [#58](https://github.com/kobsio/kobs/pull/58): Add plugin support for Teams. It is now possible to define plugins within a Team CR, which are then added to the teams page in the React UI.
- [#59](https://github.com/kobsio/kobs/pull/59): Add support for Templates via the new Templates CRD. Templates allows a user to reuse plugin definitions accross Applications, Teams and Kubernetes resources.
- [#60](https://github.com/kobsio/kobs/pull/60): Add support for additional Pod annotations and labels in the Helm chart via the new `podAnnotations` and `podLabels` values.
- [#63](https://github.com/kobsio/kobs/pull/63): Add Kiali plugin (in the current version the Kiali plugin only supports the graph feature from Kiali).
- [#66](https://github.com/kobsio/kobs/pull/66): Add edge metrics for Kiali plugin.

### Fixed

- [#43](https://github.com/kobsio/kobs/pull/43): Fix `hosts` and `gateways` list for VirtualService in the Helm chart.
- [#44](https://github.com/kobsio/kobs/pull/44): Add default logo for teams, which is shown when a team doesn't provide a logo and improve metrics lookup for Prometheus plugin.
- [#50](https://github.com/kobsio/kobs/pull/50): Fix determination of the root span in the Jaeger plugin.
- [#54](https://github.com/kobsio/kobs/pull/54): Fix fields handling in Elasticsearch plugin.

### Changed

- [#46](https://github.com/kobsio/kobs/pull/46): Support multiple types for the legend in a Prometheus chart and use a custom component to render the legend.
- [#47](https://github.com/kobsio/kobs/pull/47): Display the legend at the Prometheus page as table and use color of selected metric in chart.
- [#53](https://github.com/kobsio/kobs/pull/53): Improve Jaeger plugin, by allow filtering of services and operations and adding several actions for traces.
- [#55](https://github.com/kobsio/kobs/pull/55): Allow a user to add a tag from a span as filter in the Jaeger plugin.
- [#57](https://github.com/kobsio/kobs/pull/57): Visualize the offset of spans in the Jaeger plugin.
- [#61](https://github.com/kobsio/kobs/pull/61): Improve caching logic, by generating the teams and topology graph only when it is requested and not via an additional goroutine.
- [#62](https://github.com/kobsio/kobs/pull/62): Show the name of a variable within the select box in the Prometheus dashboards.
- [#64](https://github.com/kobsio/kobs/pull/64): Recreate Pods when ConfigMap in Helm chart is changed.
- [#67](https://github.com/kobsio/kobs/pull/67): :warning: _Breaking change:_ :warning: Adjust Pod and Service labels, which can now be set via the `pod.labels`, `pod.annotations`, `service.labels` and `service.annotations` values.

## [v0.2.0](https://github.com/kobsio/kobs/releases/tag/v0.2.0) (2021-04-23)

### Added

- [#29](https://github.com/kobsio/kobs/pull/29): Add a new dependencies section to the Application CR. These dependencies are used to show a topology graph for all Applications.
- [#31](https://github.com/kobsio/kobs/pull/31): Add plugin support for Kubernetes resources.
- [#32](https://github.com/kobsio/kobs/pull/32): Add support for container logs via the Kubernetes API.
- [#34](https://github.com/kobsio/kobs/pull/34): Add a new Custom Resource Definition for Teams. Teams can be used to define the ownership for Applications and other Kubernetes resources. :warning: _Breaking change:_ :warning: We are now using the `apiextensions.k8s.io/v1` API for the Custom Resource Definitions of kobs.
- [#39](https://github.com/kobsio/kobs/pull/39): Add Opsgenie plugin to view alerts within an Application.
- [#40](https://github.com/kobsio/kobs/pull/40): Add metric name suggestions for Prometheus plugin.
- [#41](https://github.com/kobsio/kobs/pull/41): Add overview and Pods tab for resource details.
- [#42](https://github.com/kobsio/kobs/pull/42): Add VirtualService specification for Istio to the Helm chart.

### Fixed

- [#33](https://github.com/kobsio/kobs/pull/33): Fix the topology graph, which crashes, when an Application has a dependency to an Application, which doesn't exists.

### Changed

- [#30](https://github.com/kobsio/kobs/pull/30): Support multiple versions of a CRD and allow the specification of namespaces in the Applications resources list.
- [#35](https://github.com/kobsio/kobs/pull/35): Add new field `displayName` for plugins, to overwrite the name which is displayed for a plugin tab in the frontend.

## [v0.1.0](https://github.com/kobsio/kobs/releases/tag/v0.1.0) (2021-04-04)

### Added

- [#4](https://github.com/kobsio/kobs/pull/4): Add Custom Resource Definition for Applications.
- [#6](https://github.com/kobsio/kobs/pull/6): Add Prometheus as datasource for Application metrics.
- [#8](https://github.com/kobsio/kobs/pull/8): Add new page to directly query a configured Prometheus datasource.
- [#10](https://github.com/kobsio/kobs/pull/10): Add Elasticsearch as datasource for Application logs.
- [#12](https://github.com/kobsio/kobs/pull/12): :warning: _Breaking change:_ :warning: Add plugin system and readd Prometheus and Elasticsearch as plugins.
- [#13](https://github.com/kobsio/kobs/pull/13): Add Jaeger plugin to show traces for an Application and to compare traces.
- [#16](https://github.com/kobsio/kobs/pull/16): Add support for multiple queries in the Prometheus plugin page.
- [#18](https://github.com/kobsio/kobs/pull/18): Add metrics and logs for the gRPC server.
- [#19](https://github.com/kobsio/kobs/pull/19): Use multiple colors in the Jaeger plugin. Each service in a trace has a unique color now, which is used for the charts.
- [#21](https://github.com/kobsio/kobs/pull/21): Add preview for Applications via plugins.
- [#22](https://github.com/kobsio/kobs/pull/22): Add Helm chart.
- [#23](https://github.com/kobsio/kobs/pull/23): Add Kustomize files and demo.
- [#24](https://github.com/kobsio/kobs/pull/24): Add documentation.
- [#26](https://github.com/kobsio/kobs/pull/26): Add support for all Kubernetes resources.

### Fixed

- [#1](https://github.com/kobsio/kobs/pull/1): Fix mobile layout for the cluster and namespace filter by using a Toolbar instead of FlexItems.
- [#9](https://github.com/kobsio/kobs/pull/9): Fix time parsing for the datasource options.
- [#14](https://github.com/kobsio/kobs/pull/14): Fix loading of Jaeger services, when a user opend the Jaeger plugin, where the `service` query parameter was already present.
- [#15](https://github.com/kobsio/kobs/pull/15): Fix resources tab of an Application, where resources were loaded multiple times.

### Changed

- [#7](https://github.com/kobsio/kobs/pull/7): Share datasource options between components and allow sharing of URLs.
- [#11](https://github.com/kobsio/kobs/pull/11): :warning: _Breaking change:_ :warning: Refactor cluster and application handling.
- [#17](https://github.com/kobsio/kobs/pull/17): Use location to load applications, which allows user to share their applications view.
- [#20](https://github.com/kobsio/kobs/pull/20): Rework usage of icons, links handling and drawer layout.
- [#25](https://github.com/kobsio/kobs/pull/25): Change the URL for the Helm repository to [helm.kobs.io](https://helm.kobs.io).<|MERGE_RESOLUTION|>--- conflicted
+++ resolved
@@ -13,13 +13,9 @@
 - [#213](https://github.com/kobsio/kobs/pull/213): [techdocs] Add TechDocs plugin, to access the documentation for your services within kobs.
 - [#215](https://github.com/kobsio/kobs/pull/215): [azure] Add Azure plugin, to monitor your Azure resources.
 - [#219](https://github.com/kobsio/kobs/pull/219): [azure] Add permissions for Azure plugin, so that access to resources and actions can be restricted based on resource groups.
-<<<<<<< HEAD
 - [#220](https://github.com/kobsio/kobs/pull/220): [azure] Add auto formatting for the returned metrics of a container instance and fix the tooltip positioning in the metrics chart.
+- [#221](https://github.com/kobsio/kobs/pull/221): [azure] :warning: _Breaking change:_ :warning: Add support for kubernetes services and refactor various places in the Azure plugin.
 - [#222](https://github.com/kobsio/kobs/pull/222): [azure] Simple cost management on subscription level
-=======
-- [#220](https://github.com/kobsio/kobs/pull/220): [azure] Add auto formatting for the returned metrics of an container instance and fix the tooltip positioning in the metrics chart.
-- [#221](https://github.com/kobsio/kobs/pull/221): [azure] :warning: _Breaking change:_ :warning: Add support for kubernetes services and refactor various places in the Azure plugin.
->>>>>>> d05515f6
 
 ### Fixed
 
