# Changelog

All notable changes to this project will be documented in this file.

The format is based on [Keep a Changelog](https://keepachangelog.com/en/1.0.0/), and this project adheres to [Semantic Versioning](https://semver.org/spec/v2.0.0.html).

NOTE: As semantic versioning states all 0.y.z releases can contain breaking changes in API (flags, grpc API, any backward compatibility). We use :warning: *Breaking change:* :warning: to mark changes that are not backward compatible (relates only to v0.y.z releases).

## Unreleased

### Added

- [#103](https://github.com/kobsio/kobs/pull/103): Add option to get user information from a request.
- [#104](https://github.com/kobsio/kobs/pull/104): Add actions for Opsgenie plugin to acknowledge, snooze and close alerts.
- [#105](https://github.com/kobsio/kobs/pull/105): Add Prometheus metrics for API requests.
- [#112](https://github.com/kobsio/kobs/pull/112): Allow mapping values in Prometheus table panel.
- [#113](https://github.com/kobsio/kobs/pull/113): Allow and improve customization of axis scaling.
<<<<<<< HEAD
- [#119](https://github.com/kobsio/kobs/pull/119): Add Flux plugin to view and reconcile [Flux](https://fluxcd.io) resources.
=======
- [#116](https://github.com/kobsio/kobs/pull/116): Open details when clicking on Jaeger chart nodes.
>>>>>>> 92bae35a

### Fixed

- [#102](https://github.com/kobsio/kobs/pull/102): Fix GitHub Action for creating a new Helm release.
- [#109](https://github.com/kobsio/kobs/pull/109): Fix tooltip position in Prometheus charts.
- [#110](https://github.com/kobsio/kobs/pull/110): Fix Dashboard tabs showing wrong variables.
- [#111](https://github.com/kobsio/kobs/pull/111): Fix usage of `memo` in Dashboards and fix resources table for CRDs when a value is undefined.
- [#114](https://github.com/kobsio/kobs/pull/114): Fix span order and additional fields for Jaeger plugin.
- [#118](https://github.com/kobsio/kobs/pull/118): Fix `null is not an object (evaluating 'e[Symbol.iterator]')` error for Prometheus charts.
- [#115](https://github.com/kobsio/kobs/pull/115): Fix maximum node size of the Jaeger chart and utilize `useMemo` to cache computation for it.

### Changed

- [#106](https://github.com/kobsio/kobs/pull/106): :warning: *Breaking change:* :warning: Change Prometheus sparkline chart to allow the usage of labels.
- [#107](https://github.com/kobsio/kobs/pull/107): Add new option for Prometheus chart legend and change formatting of values.
- [#108](https://github.com/kobsio/kobs/pull/108): Improve tooltip position in all nivo charts.

## [v0.5.0](https://github.com/kobsio/kobs/releases/tag/v0.5.0) (2021-08-03)

### Added

- [#81](https://github.com/kobsio/kobs/pull/81): Add markdown plugin, which can be used to render a markdown formatted text in a dashboard panel.
- [#83](https://github.com/kobsio/kobs/pull/83): Extend Kubernetes resource with Teams, Applications and Dashboards via annotations.
- [#84](https://github.com/kobsio/kobs/pull/84): Add actions for resource, so that they can be modified or deleted within kobs.
- [#87](https://github.com/kobsio/kobs/pull/87): Rework Kiali plugin to show the topology chart from Kiali for a list of namespaces.
- [#89](https://github.com/kobsio/kobs/pull/89): Rework Opsgenie plugin to show alerts and incidents from Opsgenie.
- [#91](https://github.com/kobsio/kobs/pull/91): Add force delete option for Kubernetes resources.
- [#92](https://github.com/kobsio/kobs/pull/92): Preparation to build a own version of kobs using the [kobsio/app](https://github.com/kobsio/app) template.
- [#93](https://github.com/kobsio/kobs/pull/93): Show status of Kubernetes resource in the table of the resources plugin.
- [#97](https://github.com/kobsio/kobs/pull/97): Add support for Kiali metrics.
- [#98](https://github.com/kobsio/kobs/pull/98): Add terminal support for Kubernetes Pods.
- [#100](https://github.com/kobsio/kobs/pull/100): Add support for Ephemeral Containers.

### Fixed

- [#94](https://github.com/kobsio/kobs/pull/94): Fix variable handling for dashboards.
- [#99](https://github.com/kobsio/kobs/pull/99): Fix WebSocket connections for the Kubernetes terminal in environments with an idle timeout for all connections.

### Changed

- [#82](https://github.com/kobsio/kobs/pull/82): Improve error handling for our API.
- [#85](https://github.com/kobsio/kobs/pull/85): Improve overview page for Pods, by displaying all Containers in an expandable table and by including the current resource usage of all Containers.
- [#86](https://github.com/kobsio/kobs/pull/86): Improve overview page for Nodes, by displaying the resource metrics for the CPU, Memory and Pods.
- [#88](https://github.com/kobsio/kobs/pull/88): Improve handling of actions for Kubernetes resources.
- [#95](https://github.com/kobsio/kobs/pull/95): It is now possible to get Kubernetes resources for all namespaces by not selecting a namespace from the select box on the resources page.
- [#96](https://github.com/kobsio/kobs/pull/96): Add RSS plugin to show the latest status updates of third party services.
- [#101](https://github.com/kobsio/kobs/pull/101): Show logs in the terminal.

## [v0.4.0](https://github.com/kobsio/kobs/releases/tag/v0.4.0) (2021-07-14)

### Added

- [#74](https://github.com/kobsio/kobs/pull/74): Add new Custom Resource Definition for Dashboards as a replacement for Templates.
- [#75](https://github.com/kobsio/kobs/pull/75): Add placeholder for Dashboards, which allows users to pass custom values to Dashboards.
- [#76](https://github.com/kobsio/kobs/pull/76): Add support for variables and time ranges in Dashboards.

### Changed

- [#71](https://github.com/kobsio/kobs/pull/71): :warning: *Breaking change:* :warning: Remove protobuf as requirement and rework project structure for better plugin support.
- [#73](https://github.com/kobsio/kobs/pull/73): :warning: *Breaking change:* :warning: Add a new version for the Applications and Teams Custom Resource Definitions (v1beta1).
- [#77](https://github.com/kobsio/kobs/pull/77): :warning: *Breaking change:* :warning: Rework Prometheus plugin.
- [#78](https://github.com/kobsio/kobs/pull/78): :warning: *Breaking change:* :warning: Rework Elasticsearch plugin.
- [#79](https://github.com/kobsio/kobs/pull/79): :warning: *Breaking change:* :warning: Rework Jaeger plugin.
- [#80](https://github.com/kobsio/kobs/pull/80): Adjust documentation, demo, Helm chart and Kustomize files for the new CRDs and plugins.

## [v0.3.0](https://github.com/kobsio/kobs/releases/tag/v0.3.0) (2021-06-03)

### Added

- [#45](https://github.com/kobsio/kobs/pull/45): Add value mappings for `sparkline` charts in the Prometheus plugin.
- [#49](https://github.com/kobsio/kobs/pull/49): Add new chart type `table` for Prometheus plugin, which allows a user to render the results of multiple Prometheus queries in ab table.
- [#51](https://github.com/kobsio/kobs/pull/51): Add new command-line flag to forbid access for resources.
- [#52](https://github.com/kobsio/kobs/pull/52): Add option to enter a single trace id in the Jaeger plugin.
- [#56](https://github.com/kobsio/kobs/pull/56): Add actions for Elasticsearch plugin to include/exclude and toggle values in the logs view.
- [#58](https://github.com/kobsio/kobs/pull/58): Add plugin support for Teams. It is now possible to define plugins within a Team CR, which are then added to the teams page in the React UI.
- [#59](https://github.com/kobsio/kobs/pull/59): Add support for Templates via the new Templates CRD. Templates allows a user to reuse plugin definitions accross Applications, Teams and Kubernetes resources.
- [#60](https://github.com/kobsio/kobs/pull/60): Add support for additional Pod annotations and labels in the Helm chart via the new `podAnnotations` and `podLabels` values.
- [#63](https://github.com/kobsio/kobs/pull/63): Add Kiali plugin (in the current version the Kiali plugin only supports the graph feature from Kiali).
- [#66](https://github.com/kobsio/kobs/pull/66): Add edge metrics for Kiali plugin.

### Fixed

- [#43](https://github.com/kobsio/kobs/pull/43): Fix `hosts` and `gateways` list for VirtualService in the Helm chart.
- [#44](https://github.com/kobsio/kobs/pull/44): Add default logo for teams, which is shown when a team doesn't provide a logo and improve metrics lookup for Prometheus plugin.
- [#50](https://github.com/kobsio/kobs/pull/50): Fix determination of the root span in the Jaeger plugin.
- [#54](https://github.com/kobsio/kobs/pull/54): Fix fields handling in Elasticsearch plugin.

### Changed

- [#46](https://github.com/kobsio/kobs/pull/46): Support multiple types for the legend in a Prometheus chart and use a custom component to render the legend.
- [#47](https://github.com/kobsio/kobs/pull/47): Display the legend at the Prometheus page as table and use color of selected metric in chart.
- [#53](https://github.com/kobsio/kobs/pull/53): Improve Jaeger plugin, by allow filtering of services and operations and adding several actions for traces.
- [#55](https://github.com/kobsio/kobs/pull/55): Allow a user to add a tag from a span as filter in the Jaeger plugin.
- [#57](https://github.com/kobsio/kobs/pull/57): Visualize the offset of spans in the Jaeger plugin.
- [#61](https://github.com/kobsio/kobs/pull/61): Improve caching logic, by generating the teams and topology graph only when it is requested and not via an additional goroutine.
- [#62](https://github.com/kobsio/kobs/pull/62): Show the name of a variable within the select box in the Prometheus dashboards.
- [#64](https://github.com/kobsio/kobs/pull/64): Recreate Pods when ConfigMap in Helm chart is changed.
- [#67](https://github.com/kobsio/kobs/pull/67): :warning: *Breaking change:* :warning: Adjust Pod and Service labels, which can now be set via the `pod.labels`, `pod.annotations`, `service.labels` and `service.annotations` values.

## [v0.2.0](https://github.com/kobsio/kobs/releases/tag/v0.2.0) (2021-04-23)

### Added

- [#29](https://github.com/kobsio/kobs/pull/29): Add a new dependencies section to the Application CR. These dependencies are used to show a topology graph for all Applications.
- [#31](https://github.com/kobsio/kobs/pull/31): Add plugin support for Kubernetes resources.
- [#32](https://github.com/kobsio/kobs/pull/32): Add support for container logs via the Kubernetes API.
- [#34](https://github.com/kobsio/kobs/pull/34): Add a new Custom Resource Definition for Teams. Teams can be used to define the ownership for Applications and other Kubernetes resources. :warning: *Breaking change:* :warning: We are now using the `apiextensions.k8s.io/v1` API for the Custom Resource Definitions of kobs.
- [#39](https://github.com/kobsio/kobs/pull/39): Add Opsgenie plugin to view alerts within an Application.
- [#40](https://github.com/kobsio/kobs/pull/40): Add metric name suggestions for Prometheus plugin.
- [#41](https://github.com/kobsio/kobs/pull/41): Add overview and Pods tab for resource details.
- [#42](https://github.com/kobsio/kobs/pull/42): Add VirtualService specification for Istio to the Helm chart.

### Fixed

- [#33](https://github.com/kobsio/kobs/pull/33): Fix the topology graph, which crashes, when an Application has a dependency to an Application, which doesn't exists.

### Changed

- [#30](https://github.com/kobsio/kobs/pull/30): Support multiple versions of a CRD and allow the specification of namespaces in the Applications resources list.
- [#35](https://github.com/kobsio/kobs/pull/35): Add new field `displayName` for plugins, to overwrite the name which is displayed for a plugin tab in the frontend.

## [v0.1.0](https://github.com/kobsio/kobs/releases/tag/v0.1.0) (2021-04-04)

### Added

- [#4](https://github.com/kobsio/kobs/pull/4): Add Custom Resource Definition for Applications.
- [#6](https://github.com/kobsio/kobs/pull/6): Add Prometheus as datasource for Application metrics.
- [#8](https://github.com/kobsio/kobs/pull/8): Add new page to directly query a configured Prometheus datasource.
- [#10](https://github.com/kobsio/kobs/pull/10): Add Elasticsearch as datasource for Application logs.
- [#12](https://github.com/kobsio/kobs/pull/12): :warning: *Breaking change:* :warning: Add plugin system and readd Prometheus and Elasticsearch as plugins.
- [#13](https://github.com/kobsio/kobs/pull/13): Add Jaeger plugin to show traces for an Application and to compare traces.
- [#16](https://github.com/kobsio/kobs/pull/16): Add support for multiple queries in the Prometheus plugin page.
- [#18](https://github.com/kobsio/kobs/pull/18): Add metrics and logs for the gRPC server.
- [#19](https://github.com/kobsio/kobs/pull/19): Use multiple colors in the Jaeger plugin. Each service in a trace has a unique color now, which is used for the charts.
- [#21](https://github.com/kobsio/kobs/pull/21): Add preview for Applications via plugins.
- [#22](https://github.com/kobsio/kobs/pull/22): Add Helm chart.
- [#23](https://github.com/kobsio/kobs/pull/23): Add Kustomize files and demo.
- [#24](https://github.com/kobsio/kobs/pull/24): Add documentation.
- [#26](https://github.com/kobsio/kobs/pull/26): Add support for all Kubernetes resources.

### Fixed

- [#1](https://github.com/kobsio/kobs/pull/1): Fix mobile layout for the cluster and namespace filter by using a Toolbar instead of FlexItems.
- [#9](https://github.com/kobsio/kobs/pull/9): Fix time parsing for the datasource options.
- [#14](https://github.com/kobsio/kobs/pull/14): Fix loading of Jaeger services, when a user opend the Jaeger plugin, where the `service` query parameter was already present.
- [#15](https://github.com/kobsio/kobs/pull/15): Fix resources tab of an Application, where resources were loaded multiple times.

### Changed

- [#7](https://github.com/kobsio/kobs/pull/7): Share datasource options between components and allow sharing of URLs.
- [#11](https://github.com/kobsio/kobs/pull/11): :warning: *Breaking change:* :warning: Refactor cluster and application handling.
- [#17](https://github.com/kobsio/kobs/pull/17): Use location to load applications, which allows user to share their applications view.
- [#20](https://github.com/kobsio/kobs/pull/20): Rework usage of icons, links handling and drawer layout.
- [#25](https://github.com/kobsio/kobs/pull/25): Change the URL for the Helm repository to [helm.kobs.io](https://helm.kobs.io).<|MERGE_RESOLUTION|>--- conflicted
+++ resolved
@@ -15,11 +15,8 @@
 - [#105](https://github.com/kobsio/kobs/pull/105): Add Prometheus metrics for API requests.
 - [#112](https://github.com/kobsio/kobs/pull/112): Allow mapping values in Prometheus table panel.
 - [#113](https://github.com/kobsio/kobs/pull/113): Allow and improve customization of axis scaling.
-<<<<<<< HEAD
+- [#116](https://github.com/kobsio/kobs/pull/116): Open details when clicking on Jaeger chart nodes.
 - [#119](https://github.com/kobsio/kobs/pull/119): Add Flux plugin to view and reconcile [Flux](https://fluxcd.io) resources.
-=======
-- [#116](https://github.com/kobsio/kobs/pull/116): Open details when clicking on Jaeger chart nodes.
->>>>>>> 92bae35a
 
 ### Fixed
 
@@ -28,8 +25,8 @@
 - [#110](https://github.com/kobsio/kobs/pull/110): Fix Dashboard tabs showing wrong variables.
 - [#111](https://github.com/kobsio/kobs/pull/111): Fix usage of `memo` in Dashboards and fix resources table for CRDs when a value is undefined.
 - [#114](https://github.com/kobsio/kobs/pull/114): Fix span order and additional fields for Jaeger plugin.
+- [#115](https://github.com/kobsio/kobs/pull/115): Fix maximum node size of the Jaeger chart and utilize `useMemo` to cache computation for it.
 - [#118](https://github.com/kobsio/kobs/pull/118): Fix `null is not an object (evaluating 'e[Symbol.iterator]')` error for Prometheus charts.
-- [#115](https://github.com/kobsio/kobs/pull/115): Fix maximum node size of the Jaeger chart and utilize `useMemo` to cache computation for it.
 
 ### Changed
 
