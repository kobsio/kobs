# Changelog

All notable changes to this project will be documented in this file.

The format is based on [Keep a Changelog](https://keepachangelog.com/en/1.0.0/), and this project adheres to [Semantic Versioning](https://semver.org/spec/v2.0.0.html).

NOTE: As semantic versioning states all 0.y.z releases can contain breaking changes in API (flags, grpc API, any backward compatibility). We use :warning: _Breaking change:_ :warning: to mark changes that are not backward compatible (relates only to v0.y.z releases).

## Unreleased

### Added

- [#213](https://github.com/kobsio/kobs/pull/213): [techdocs] Add TechDocs plugin, to access the documentation for your services within kobs.
- [#215](https://github.com/kobsio/kobs/pull/215): [azure] Add Azure plugin, to monitor your Azure resources.
- [#219](https://github.com/kobsio/kobs/pull/219): [azure] Add permissions for Azure plugin, so that access to resources and actions can be restricted based on resource groups.
- [#220](https://github.com/kobsio/kobs/pull/220): [azure] Add auto formatting for the returned metrics of a container instance and fix the tooltip positioning in the metrics chart.
- [#221](https://github.com/kobsio/kobs/pull/221): [azure] :warning: _Breaking change:_ :warning: Add support for kubernetes services and refactor various places in the Azure plugin.
<<<<<<< HEAD
- [#222](https://github.com/kobsio/kobs/pull/222): [azure] Simple cost management on subscription level
=======
- [#224](https://github.com/kobsio/kobs/pull/224): [harbor] Add support for multi-arch images.
>>>>>>> a4d58c6f

### Fixed

### Changed

- [#217](https://github.com/kobsio/kobs/pull/217): [azure] Use resource groups to get a list of container instances.

## [v0.7.0](https://github.com/kobsio/kobs/releases/tag/v0.7.0) (2021-11-19)

### Added

- [#177](https://github.com/kobsio/kobs/pull/177): [istio] Add Istio plugin to get an overview of all applications in the service mesh.
- [#182](https://github.com/kobsio/kobs/pull/182): [istio] Add top and tap commands and add details view for metrics.
- [#183](https://github.com/kobsio/kobs/pull/183): [istio] Add panels and documentation and use the `destination_app` label instead of `destination_workload` for the Prometheus metrics.
- [#184](https://github.com/kobsio/kobs/pull/184): [clickhouse] Add aggregations to visualize logs.
- [#187](https://github.com/kobsio/kobs/pull/187): [clickhouse] Add options to download returned logs as `.log` or `.csv` file.
- [#192](https://github.com/kobsio/kobs/pull/192): [clickhouse] Add options to download aggregation results as `.csv` file.
- [#193](https://github.com/kobsio/kobs/pull/193): [elasticsearch] Adjust selected time range via logs chart and allow filtering via fields.
- [#201](https://github.com/kobsio/kobs/pull/201): [sonarqube] Add SonarQube plugin to view projects and their measures within kobs.
- [#202](https://github.com/kobsio/kobs/pull/202): [core] Add tooltip to refresh button to show selected time interval.
- [#204](https://github.com/kobsio/kobs/pull/204): [grafana] Add Grafana plugin, to show dashboards from a Grafana instance and to embed Grafana panels into kobs dashboards.
- [#205](https://github.com/kobsio/kobs/pull/205): [resources] Add support to download/upload files from/to a container.
- [#208](https://github.com/kobsio/kobs/pull/208): Add documentation about how to [**Develop a Plugin**](https://kobs.io/contributing/develop-a-plugin/).
- [#209](https://github.com/kobsio/kobs/pull/209): [harbor] Add Harbor plugin, to show projects, repositories and artifacts including there vulnerabilities and build history from a Harbor instance.

### Fixed

- [#175](https://github.com/kobsio/kobs/pull/175): [prometheus] Fix tooltip when no unit is provided.
- [#186](https://github.com/kobsio/kobs/pull/186): [jaeger] Fix tooltip position in traces chart.
- [#189](https://github.com/kobsio/kobs/pull/189): [clickhouse] Fix download of `.csv` fiels.
- [#191](https://github.com/kobsio/kobs/pull/191): [clickhouse] Fix returned logs, when user selected a custom order.
- [#196](https://github.com/kobsio/kobs/pull/196): [elasticsearch] Fix number of documents.
- [#199](https://github.com/kobsio/kobs/pull/199): Add `volumes` and `volumeMounts` properties to the Helm chart, to support the kubeconfig provider.

### Changed

- [#179](https://github.com/kobsio/kobs/pull/179): [clickhouse] Add sorting and show milliseconds in time column.
- [#181](https://github.com/kobsio/kobs/pull/181): [core] :warning: _Breaking change:_ :warning: Make the time selection across all plugins more intuitive. For that we removed the `time` property from the Options component and showing the formatted timestamp instead.
- [#185](https://github.com/kobsio/kobs/pull/185): [clickhouse] Use pagination instead of Intersection Observer API to display logs.
- [#188](https://github.com/kobsio/kobs/pull/188): [sql] Replace the `GetQueryResults` function with the implemention used in the Clickhouse plugin, to have a proper handling for float values.
- [#190](https://github.com/kobsio/kobs/pull/190): [core] Unify list layout across plugin.
- [#194](https://github.com/kobsio/kobs/pull/194): [elasticsearch] Use pagination instead of infinite scrolling to display logs.
- [#195](https://github.com/kobsio/kobs/pull/195): [istio] Display upstream cluster instead of authority in the React UI and ignore query string in path.
- [#197](https://github.com/kobsio/kobs/pull/197): [clickhouse] Change break down filter for aggregation, to allow more complex filters.
- [#210](https://github.com/kobsio/kobs/pull/210): [klogs] :warning: _Breaking change:_ :warning: Rename `clickhouse` plugin to `klogs`.

## [v0.6.0](https://github.com/kobsio/kobs/releases/tag/v0.6.0) (2021-10-11)

### Added

- [#103](https://github.com/kobsio/kobs/pull/103): Add option to get user information from a request.
- [#104](https://github.com/kobsio/kobs/pull/104): Add actions for Opsgenie plugin to acknowledge, snooze and close alerts.
- [#105](https://github.com/kobsio/kobs/pull/105): Add Prometheus metrics for API requests.
- [#112](https://github.com/kobsio/kobs/pull/112): Allow mapping values in Prometheus table panel.
- [#113](https://github.com/kobsio/kobs/pull/113): Allow and improve customization of axis scaling.
- [#116](https://github.com/kobsio/kobs/pull/116): Open details when clicking on Jaeger chart nodes.
- [#117](https://github.com/kobsio/kobs/pull/117): Change Jaeger chart node color to red for erroneous traces.
- [#119](https://github.com/kobsio/kobs/pull/119): Add Flux plugin to view and reconcile [Flux](https://fluxcd.io) resources.
- [#122](https://github.com/kobsio/kobs/pull/122): Add ClickHouse plugin, to query show logs ingested by the [kobsio/fluent-bit-clickhouse](https://github.com/kobsio/fluent-bit-clickhouse) Fluent Bit plugin.
- [#124](https://github.com/kobsio/kobs/pull/124): Add `sql` mode for ClickHouse to execute raw SQL queries.
- [#126](https://github.com/kobsio/kobs/pull/126): Show request details when gettings logs from ClickHouse.
- [#127](https://github.com/kobsio/kobs/pull/127): Allow `ILIKE` queries for ClickHouse logs, using the new `=~` operator.
- [#128](https://github.com/kobsio/kobs/pull/128): Allow users to specify dashboards within a Team or Application via the new `inline` property.
- [#131](https://github.com/kobsio/kobs/pull/131): Add chart which shows the distribution of the logs lines in the selected time range for the ClickHouse plugin.
- [#132](https://github.com/kobsio/kobs/pull/132): Support the download of log lines in their JSON representation in the ClickHouse and Elasticsearch plugin.
- [#136](https://github.com/kobsio/kobs/pull/136): Allow custom order for the returned logs and add `!~` and `_exists_` operator for ClickHouse plugin.
- [#138](https://github.com/kobsio/kobs/pull/138): Add option to stream (follow) logs via WebSockets.
- [#149](https://github.com/kobsio/kobs/pull/149): Add SQL plugin to run queries against a configured SQL database instance. For now we are supporting the `clickhouse`, `postgres` and `mysql` driver.
- [#151](https://github.com/kobsio/kobs/pull/151): Add actions for in log details view of the ClickHouse, so that users can filter based on the value of a field.
- [#156](https://github.com/kobsio/kobs/pull/156): Add tags for applications.
- [#159](https://github.com/kobsio/kobs/pull/159): Allow users to select a time range within the logs chart in the ClickHouse plugin.
- [#160](https://github.com/kobsio/kobs/pull/160): Allow users to sort the returned logs within the documents table in the ClickHouse plugin.
- [#161](https://github.com/kobsio/kobs/pull/161): Add support for materialized columns, to improve query performance for most frequently queried field.
- [#162](https://github.com/kobsio/kobs/pull/162): Add support to visualize logs in the ClickHouse plugin.
- [#170](https://github.com/kobsio/kobs/pull/170): Add Custom Resource Definition for Users.
- [#171](https://github.com/kobsio/kobs/pull/171): :warning: _Breaking change:_ :warning: Add authentication and authorization mechanism for plugins and resources. These settings are configured via the `--api.auth.<SETTING>` flags. Permissions are always granted on a team level. A users gets all permissions of the team where he is a member of.
- [#172](https://github.com/kobsio/kobs/pull/172): Add authentication and authorization settings to Helm chart.

### Fixed

- [#102](https://github.com/kobsio/kobs/pull/102): Fix GitHub Action for creating a new Helm release.
- [#109](https://github.com/kobsio/kobs/pull/109): Fix tooltip position in Prometheus charts.
- [#110](https://github.com/kobsio/kobs/pull/110): Fix Dashboard tabs showing wrong variables.
- [#111](https://github.com/kobsio/kobs/pull/111): Fix usage of `memo` in Dashboards and fix resources table for CRDs when a value is undefined.
- [#114](https://github.com/kobsio/kobs/pull/114): Fix span order and additional fields for Jaeger plugin.
- [#115](https://github.com/kobsio/kobs/pull/115): Fix maximum node size of the Jaeger chart and utilize `useMemo` to cache computation for it.
- [#118](https://github.com/kobsio/kobs/pull/118): Fix `null is not an object (evaluating 'e[Symbol.iterator]')` error for Prometheus charts.
- [#120](https://github.com/kobsio/kobs/pull/120): Fix reconcilation of Flux resources.
- [#123](https://github.com/kobsio/kobs/pull/123): Fix fields handling in ClickHouse and Elasticsearch plugin.
- [#125](https://github.com/kobsio/kobs/pull/125): Fix missing `return` statement in ClickHouse panel.
- [#129](https://github.com/kobsio/kobs/pull/129): Fix handling of traces in the Jaeger plugin by using some function from the [jaegertracing/jaeger-ui](https://github.com/jaegertracing/jaeger-ui).
- [#134](https://github.com/kobsio/kobs/pull/134): Fix time in log buckets of the ClickHouse plugin.
- [#135](https://github.com/kobsio/kobs/pull/135): Fix read and write i/o timeouts for web terminal.
- [#143](https://github.com/kobsio/kobs/pull/143): Fix a bug in the Jaeger plugin, where results were not refreshed after a user selected another service, operation, etc.
- [#146](https://github.com/kobsio/kobs/pull/146): Fix logic for long running requests introduced in [#144](https://github.com/kobsio/kobs/pull/144).
- [#163](https://github.com/kobsio/kobs/pull/163): Remove legend from logs chart and use `useDimensions` hook.
- [#168](https://github.com/kobsio/kobs/pull/168): Fix missing encoding of query parameter in ClickHouse plugin.

### Changed

- [#106](https://github.com/kobsio/kobs/pull/106): :warning: _Breaking change:_ :warning: Change Prometheus sparkline chart to allow the usage of labels.
- [#107](https://github.com/kobsio/kobs/pull/107): Add new option for Prometheus chart legend and change formatting of values.
- [#108](https://github.com/kobsio/kobs/pull/108): Improve tooltip position in all nivo charts.
- [#121](https://github.com/kobsio/kobs/pull/121): :warning: _Breaking change:_ :warning: Allow multiple queries in the panel options for the Elasticsearch plugin.
- [#130](https://github.com/kobsio/kobs/pull/130): :warning: _Breaking change:_ :warning: Allow multiple queries in the panel options for the Jaeger plugin.
- [#133](https://github.com/kobsio/kobs/pull/133): Improve querie performance to get logs from ClickHouse.
- [#137](https://github.com/kobsio/kobs/pull/137): Change log view for the ClickHouse and Elasticsearch plugin.
- [#139](https://github.com/kobsio/kobs/pull/139): Update Go and JavaScript dependencies.
- [#140](https://github.com/kobsio/kobs/pull/140): Fill the chart for the distribution of the log lines with zero value.
- [#141](https://github.com/kobsio/kobs/pull/141): Add `node_modules` to `.dockerignore`.
- [#144](https://github.com/kobsio/kobs/pull/144): Avoid timeouts for long running requests in the ClickHouse plugin.
- [#147](https://github.com/kobsio/kobs/pull/147): Improve query performance for ClickHouse plugin and allow custom values for the maximum amount of documents, which should be returned (see [#133](https://github.com/kobsio/kobs/pull/133)).
- [#148](https://github.com/kobsio/kobs/pull/148): Improve reliability of kobs, by do not checking the database connection for a configured ClickHouse instance.
- [#150](https://github.com/kobsio/kobs/pull/150): :warning: _Breaking change:_ :warning: The ClickHouse plugin can now only be used together with the [kobsio/fluent-bit-clickhouse](https://github.com/kobsio/fluent-bit-clickhouse) output plugin for [Fluent Bit](https://fluentbit.io). For raw SQL queries against a ClickHouse instance the SQL plugin added in [#149](https://github.com/kobsio/kobs/pull/149) can be used.
- [#152](https://github.com/kobsio/kobs/pull/152): Improve performance for large dashboards and open Application page in gallery view.
- [#155](https://github.com/kobsio/kobs/pull/155): Allow users to get all Applications from all namespaces, by allowing an empty namespace list.
- [#157](https://github.com/kobsio/kobs/pull/157): Imporve query performance for ClickHouse plugin.
- [#158](https://github.com/kobsio/kobs/pull/158): Improve Pormetheus HTTP metrics and create a metric to find the most used fields in queries.
- [#164](https://github.com/kobsio/kobs/pull/164): Improve chart handling across plugins.
- [#167](https://github.com/kobsio/kobs/pull/167): Improve styling across plugins.
- [#169](https://github.com/kobsio/kobs/pull/169): Rework home page to include plugins, applications and teams.
- [#173](https://github.com/kobsio/kobs/pull/173): Move CRD interfaces to core plugin, so that we can use them within the plugin.

## [v0.5.0](https://github.com/kobsio/kobs/releases/tag/v0.5.0) (2021-08-03)

### Added

- [#81](https://github.com/kobsio/kobs/pull/81): Add markdown plugin, which can be used to render a markdown formatted text in a dashboard panel.
- [#83](https://github.com/kobsio/kobs/pull/83): Extend Kubernetes resource with Teams, Applications and Dashboards via annotations.
- [#84](https://github.com/kobsio/kobs/pull/84): Add actions for resource, so that they can be modified or deleted within kobs.
- [#87](https://github.com/kobsio/kobs/pull/87): Rework Kiali plugin to show the topology chart from Kiali for a list of namespaces.
- [#89](https://github.com/kobsio/kobs/pull/89): Rework Opsgenie plugin to show alerts and incidents from Opsgenie.
- [#91](https://github.com/kobsio/kobs/pull/91): Add force delete option for Kubernetes resources.
- [#92](https://github.com/kobsio/kobs/pull/92): Preparation to build a own version of kobs using the [kobsio/app](https://github.com/kobsio/app) template.
- [#93](https://github.com/kobsio/kobs/pull/93): Show status of Kubernetes resource in the table of the resources plugin.
- [#97](https://github.com/kobsio/kobs/pull/97): Add support for Kiali metrics.
- [#98](https://github.com/kobsio/kobs/pull/98): Add terminal support for Kubernetes Pods.
- [#100](https://github.com/kobsio/kobs/pull/100): Add support for Ephemeral Containers.

### Fixed

- [#94](https://github.com/kobsio/kobs/pull/94): Fix variable handling for dashboards.
- [#99](https://github.com/kobsio/kobs/pull/99): Fix WebSocket connections for the Kubernetes terminal in environments with an idle timeout for all connections.

### Changed

- [#82](https://github.com/kobsio/kobs/pull/82): Improve error handling for our API.
- [#85](https://github.com/kobsio/kobs/pull/85): Improve overview page for Pods, by displaying all Containers in an expandable table and by including the current resource usage of all Containers.
- [#86](https://github.com/kobsio/kobs/pull/86): Improve overview page for Nodes, by displaying the resource metrics for the CPU, Memory and Pods.
- [#88](https://github.com/kobsio/kobs/pull/88): Improve handling of actions for Kubernetes resources.
- [#95](https://github.com/kobsio/kobs/pull/95): It is now possible to get Kubernetes resources for all namespaces by not selecting a namespace from the select box on the resources page.
- [#96](https://github.com/kobsio/kobs/pull/96): Add RSS plugin to show the latest status updates of third party services.
- [#101](https://github.com/kobsio/kobs/pull/101): Show logs in the terminal.

## [v0.4.0](https://github.com/kobsio/kobs/releases/tag/v0.4.0) (2021-07-14)

### Added

- [#74](https://github.com/kobsio/kobs/pull/74): Add new Custom Resource Definition for Dashboards as a replacement for Templates.
- [#75](https://github.com/kobsio/kobs/pull/75): Add placeholder for Dashboards, which allows users to pass custom values to Dashboards.
- [#76](https://github.com/kobsio/kobs/pull/76): Add support for variables and time ranges in Dashboards.

### Changed

- [#71](https://github.com/kobsio/kobs/pull/71): :warning: _Breaking change:_ :warning: Remove protobuf as requirement and rework project structure for better plugin support.
- [#73](https://github.com/kobsio/kobs/pull/73): :warning: _Breaking change:_ :warning: Add a new version for the Applications and Teams Custom Resource Definitions (v1beta1).
- [#77](https://github.com/kobsio/kobs/pull/77): :warning: _Breaking change:_ :warning: Rework Prometheus plugin.
- [#78](https://github.com/kobsio/kobs/pull/78): :warning: _Breaking change:_ :warning: Rework Elasticsearch plugin.
- [#79](https://github.com/kobsio/kobs/pull/79): :warning: _Breaking change:_ :warning: Rework Jaeger plugin.
- [#80](https://github.com/kobsio/kobs/pull/80): Adjust documentation, demo, Helm chart and Kustomize files for the new CRDs and plugins.

## [v0.3.0](https://github.com/kobsio/kobs/releases/tag/v0.3.0) (2021-06-03)

### Added

- [#45](https://github.com/kobsio/kobs/pull/45): Add value mappings for `sparkline` charts in the Prometheus plugin.
- [#49](https://github.com/kobsio/kobs/pull/49): Add new chart type `table` for Prometheus plugin, which allows a user to render the results of multiple Prometheus queries in ab table.
- [#51](https://github.com/kobsio/kobs/pull/51): Add new command-line flag to forbid access for resources.
- [#52](https://github.com/kobsio/kobs/pull/52): Add option to enter a single trace id in the Jaeger plugin.
- [#56](https://github.com/kobsio/kobs/pull/56): Add actions for Elasticsearch plugin to include/exclude and toggle values in the logs view.
- [#58](https://github.com/kobsio/kobs/pull/58): Add plugin support for Teams. It is now possible to define plugins within a Team CR, which are then added to the teams page in the React UI.
- [#59](https://github.com/kobsio/kobs/pull/59): Add support for Templates via the new Templates CRD. Templates allows a user to reuse plugin definitions accross Applications, Teams and Kubernetes resources.
- [#60](https://github.com/kobsio/kobs/pull/60): Add support for additional Pod annotations and labels in the Helm chart via the new `podAnnotations` and `podLabels` values.
- [#63](https://github.com/kobsio/kobs/pull/63): Add Kiali plugin (in the current version the Kiali plugin only supports the graph feature from Kiali).
- [#66](https://github.com/kobsio/kobs/pull/66): Add edge metrics for Kiali plugin.

### Fixed

- [#43](https://github.com/kobsio/kobs/pull/43): Fix `hosts` and `gateways` list for VirtualService in the Helm chart.
- [#44](https://github.com/kobsio/kobs/pull/44): Add default logo for teams, which is shown when a team doesn't provide a logo and improve metrics lookup for Prometheus plugin.
- [#50](https://github.com/kobsio/kobs/pull/50): Fix determination of the root span in the Jaeger plugin.
- [#54](https://github.com/kobsio/kobs/pull/54): Fix fields handling in Elasticsearch plugin.

### Changed

- [#46](https://github.com/kobsio/kobs/pull/46): Support multiple types for the legend in a Prometheus chart and use a custom component to render the legend.
- [#47](https://github.com/kobsio/kobs/pull/47): Display the legend at the Prometheus page as table and use color of selected metric in chart.
- [#53](https://github.com/kobsio/kobs/pull/53): Improve Jaeger plugin, by allow filtering of services and operations and adding several actions for traces.
- [#55](https://github.com/kobsio/kobs/pull/55): Allow a user to add a tag from a span as filter in the Jaeger plugin.
- [#57](https://github.com/kobsio/kobs/pull/57): Visualize the offset of spans in the Jaeger plugin.
- [#61](https://github.com/kobsio/kobs/pull/61): Improve caching logic, by generating the teams and topology graph only when it is requested and not via an additional goroutine.
- [#62](https://github.com/kobsio/kobs/pull/62): Show the name of a variable within the select box in the Prometheus dashboards.
- [#64](https://github.com/kobsio/kobs/pull/64): Recreate Pods when ConfigMap in Helm chart is changed.
- [#67](https://github.com/kobsio/kobs/pull/67): :warning: _Breaking change:_ :warning: Adjust Pod and Service labels, which can now be set via the `pod.labels`, `pod.annotations`, `service.labels` and `service.annotations` values.

## [v0.2.0](https://github.com/kobsio/kobs/releases/tag/v0.2.0) (2021-04-23)

### Added

- [#29](https://github.com/kobsio/kobs/pull/29): Add a new dependencies section to the Application CR. These dependencies are used to show a topology graph for all Applications.
- [#31](https://github.com/kobsio/kobs/pull/31): Add plugin support for Kubernetes resources.
- [#32](https://github.com/kobsio/kobs/pull/32): Add support for container logs via the Kubernetes API.
- [#34](https://github.com/kobsio/kobs/pull/34): Add a new Custom Resource Definition for Teams. Teams can be used to define the ownership for Applications and other Kubernetes resources. :warning: _Breaking change:_ :warning: We are now using the `apiextensions.k8s.io/v1` API for the Custom Resource Definitions of kobs.
- [#39](https://github.com/kobsio/kobs/pull/39): Add Opsgenie plugin to view alerts within an Application.
- [#40](https://github.com/kobsio/kobs/pull/40): Add metric name suggestions for Prometheus plugin.
- [#41](https://github.com/kobsio/kobs/pull/41): Add overview and Pods tab for resource details.
- [#42](https://github.com/kobsio/kobs/pull/42): Add VirtualService specification for Istio to the Helm chart.

### Fixed

- [#33](https://github.com/kobsio/kobs/pull/33): Fix the topology graph, which crashes, when an Application has a dependency to an Application, which doesn't exists.

### Changed

- [#30](https://github.com/kobsio/kobs/pull/30): Support multiple versions of a CRD and allow the specification of namespaces in the Applications resources list.
- [#35](https://github.com/kobsio/kobs/pull/35): Add new field `displayName` for plugins, to overwrite the name which is displayed for a plugin tab in the frontend.

## [v0.1.0](https://github.com/kobsio/kobs/releases/tag/v0.1.0) (2021-04-04)

### Added

- [#4](https://github.com/kobsio/kobs/pull/4): Add Custom Resource Definition for Applications.
- [#6](https://github.com/kobsio/kobs/pull/6): Add Prometheus as datasource for Application metrics.
- [#8](https://github.com/kobsio/kobs/pull/8): Add new page to directly query a configured Prometheus datasource.
- [#10](https://github.com/kobsio/kobs/pull/10): Add Elasticsearch as datasource for Application logs.
- [#12](https://github.com/kobsio/kobs/pull/12): :warning: _Breaking change:_ :warning: Add plugin system and readd Prometheus and Elasticsearch as plugins.
- [#13](https://github.com/kobsio/kobs/pull/13): Add Jaeger plugin to show traces for an Application and to compare traces.
- [#16](https://github.com/kobsio/kobs/pull/16): Add support for multiple queries in the Prometheus plugin page.
- [#18](https://github.com/kobsio/kobs/pull/18): Add metrics and logs for the gRPC server.
- [#19](https://github.com/kobsio/kobs/pull/19): Use multiple colors in the Jaeger plugin. Each service in a trace has a unique color now, which is used for the charts.
- [#21](https://github.com/kobsio/kobs/pull/21): Add preview for Applications via plugins.
- [#22](https://github.com/kobsio/kobs/pull/22): Add Helm chart.
- [#23](https://github.com/kobsio/kobs/pull/23): Add Kustomize files and demo.
- [#24](https://github.com/kobsio/kobs/pull/24): Add documentation.
- [#26](https://github.com/kobsio/kobs/pull/26): Add support for all Kubernetes resources.

### Fixed

- [#1](https://github.com/kobsio/kobs/pull/1): Fix mobile layout for the cluster and namespace filter by using a Toolbar instead of FlexItems.
- [#9](https://github.com/kobsio/kobs/pull/9): Fix time parsing for the datasource options.
- [#14](https://github.com/kobsio/kobs/pull/14): Fix loading of Jaeger services, when a user opend the Jaeger plugin, where the `service` query parameter was already present.
- [#15](https://github.com/kobsio/kobs/pull/15): Fix resources tab of an Application, where resources were loaded multiple times.

### Changed

- [#7](https://github.com/kobsio/kobs/pull/7): Share datasource options between components and allow sharing of URLs.
- [#11](https://github.com/kobsio/kobs/pull/11): :warning: _Breaking change:_ :warning: Refactor cluster and application handling.
- [#17](https://github.com/kobsio/kobs/pull/17): Use location to load applications, which allows user to share their applications view.
- [#20](https://github.com/kobsio/kobs/pull/20): Rework usage of icons, links handling and drawer layout.
- [#25](https://github.com/kobsio/kobs/pull/25): Change the URL for the Helm repository to [helm.kobs.io](https://helm.kobs.io).<|MERGE_RESOLUTION|>--- conflicted
+++ resolved
@@ -15,11 +15,8 @@
 - [#219](https://github.com/kobsio/kobs/pull/219): [azure] Add permissions for Azure plugin, so that access to resources and actions can be restricted based on resource groups.
 - [#220](https://github.com/kobsio/kobs/pull/220): [azure] Add auto formatting for the returned metrics of a container instance and fix the tooltip positioning in the metrics chart.
 - [#221](https://github.com/kobsio/kobs/pull/221): [azure] :warning: _Breaking change:_ :warning: Add support for kubernetes services and refactor various places in the Azure plugin.
-<<<<<<< HEAD
 - [#222](https://github.com/kobsio/kobs/pull/222): [azure] Simple cost management on subscription level
-=======
 - [#224](https://github.com/kobsio/kobs/pull/224): [harbor] Add support for multi-arch images.
->>>>>>> a4d58c6f
 
 ### Fixed
 
