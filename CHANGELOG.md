# Changelog

All notable changes to this project will be documented in this file.

The format is based on [Keep a Changelog](https://keepachangelog.com/en/1.0.0/), and this project adheres to [Semantic Versioning](https://semver.org/spec/v2.0.0.html).

NOTE: As semantic versioning states all 0.y.z releases can contain breaking changes in API (flags, grpc API, any backward compatibility). We use :warning: *Breaking change:* :warning: to mark changes that are not backward compatible (relates only to v0.y.z releases).

## Unreleased

### Added

- [#103](https://github.com/kobsio/kobs/pull/103): Add option to get user information from a request.
- [#104](https://github.com/kobsio/kobs/pull/104): Add actions for Opsgenie plugin to acknowledge, snooze and close alerts.
- [#105](https://github.com/kobsio/kobs/pull/105): Add Prometheus metrics for API requests.
- [#112](https://github.com/kobsio/kobs/pull/112): Allow mapping values in Prometheus table panel.
- [#113](https://github.com/kobsio/kobs/pull/113): Allow and improve customization of axis scaling.

### Fixed

- [#102](https://github.com/kobsio/kobs/pull/102): Fix GitHub Action for creating a new Helm release.
- [#109](https://github.com/kobsio/kobs/pull/109): Fix tooltip position in Prometheus charts.
- [#110](https://github.com/kobsio/kobs/pull/110): Fix Dashboard tabs showing wrong variables.
- [#111](https://github.com/kobsio/kobs/pull/111): Fix usage of `memo` in Dashboards and fix resources table for CRDs when a value is undefined.
- [#114](https://github.com/kobsio/kobs/pull/114): Fix span order and additional fields for Jaeger plugin.
<<<<<<< HEAD
- [#115](https://github.com/kobsio/kobs/pull/115): Fix maximum node size of the Jaeger chart and utilize `useMemo` to cache computation for it.
=======
- [#118](https://github.com/kobsio/kobs/pull/118): Fix `null is not an object (evaluating 'e[Symbol.iterator]')` error for Prometheus charts.
>>>>>>> 50f1aeae

### Changed

- [#106](https://github.com/kobsio/kobs/pull/106): :warning: *Breaking change:* :warning: Change Prometheus sparkline chart to allow the usage of labels.
- [#107](https://github.com/kobsio/kobs/pull/107): Add new option for Prometheus chart legend and change formatting of values.
- [#108](https://github.com/kobsio/kobs/pull/108): Improve tooltip position in all nivo charts.

## [v0.5.0](https://github.com/kobsio/kobs/releases/tag/v0.5.0) (2021-08-03)

### Added

- [#81](https://github.com/kobsio/kobs/pull/81): Add markdown plugin, which can be used to render a markdown formatted text in a dashboard panel.
- [#83](https://github.com/kobsio/kobs/pull/83): Extend Kubernetes resource with Teams, Applications and Dashboards via annotations.
- [#84](https://github.com/kobsio/kobs/pull/84): Add actions for resource, so that they can be modified or deleted within kobs.
- [#87](https://github.com/kobsio/kobs/pull/87): Rework Kiali plugin to show the topology chart from Kiali for a list of namespaces.
- [#89](https://github.com/kobsio/kobs/pull/89): Rework Opsgenie plugin to show alerts and incidents from Opsgenie.
- [#91](https://github.com/kobsio/kobs/pull/91): Add force delete option for Kubernetes resources.
- [#92](https://github.com/kobsio/kobs/pull/92): Preparation to build a own version of kobs using the [kobsio/app](https://github.com/kobsio/app) template.
- [#93](https://github.com/kobsio/kobs/pull/93): Show status of Kubernetes resource in the table of the resources plugin.
- [#97](https://github.com/kobsio/kobs/pull/97): Add support for Kiali metrics.
- [#98](https://github.com/kobsio/kobs/pull/98): Add terminal support for Kubernetes Pods.
- [#100](https://github.com/kobsio/kobs/pull/100): Add support for Ephemeral Containers.

### Fixed

- [#94](https://github.com/kobsio/kobs/pull/94): Fix variable handling for dashboards.
- [#99](https://github.com/kobsio/kobs/pull/99): Fix WebSocket connections for the Kubernetes terminal in environments with an idle timeout for all connections.

### Changed

- [#82](https://github.com/kobsio/kobs/pull/82): Improve error handling for our API.
- [#85](https://github.com/kobsio/kobs/pull/85): Improve overview page for Pods, by displaying all Containers in an expandable table and by including the current resource usage of all Containers.
- [#86](https://github.com/kobsio/kobs/pull/86): Improve overview page for Nodes, by displaying the resource metrics for the CPU, Memory and Pods.
- [#88](https://github.com/kobsio/kobs/pull/88): Improve handling of actions for Kubernetes resources.
- [#95](https://github.com/kobsio/kobs/pull/95): It is now possible to get Kubernetes resources for all namespaces by not selecting a namespace from the select box on the resources page.
- [#96](https://github.com/kobsio/kobs/pull/96): Add RSS plugin to show the latest status updates of third party services.
- [#101](https://github.com/kobsio/kobs/pull/101): Show logs in the terminal.

## [v0.4.0](https://github.com/kobsio/kobs/releases/tag/v0.4.0) (2021-07-14)

### Added

- [#74](https://github.com/kobsio/kobs/pull/74): Add new Custom Resource Definition for Dashboards as a replacement for Templates.
- [#75](https://github.com/kobsio/kobs/pull/75): Add placeholder for Dashboards, which allows users to pass custom values to Dashboards.
- [#76](https://github.com/kobsio/kobs/pull/76): Add support for variables and time ranges in Dashboards.

### Changed

- [#71](https://github.com/kobsio/kobs/pull/71): :warning: *Breaking change:* :warning: Remove protobuf as requirement and rework project structure for better plugin support.
- [#73](https://github.com/kobsio/kobs/pull/73): :warning: *Breaking change:* :warning: Add a new version for the Applications and Teams Custom Resource Definitions (v1beta1).
- [#77](https://github.com/kobsio/kobs/pull/77): :warning: *Breaking change:* :warning: Rework Prometheus plugin.
- [#78](https://github.com/kobsio/kobs/pull/78): :warning: *Breaking change:* :warning: Rework Elasticsearch plugin.
- [#79](https://github.com/kobsio/kobs/pull/79): :warning: *Breaking change:* :warning: Rework Jaeger plugin.
- [#80](https://github.com/kobsio/kobs/pull/80): Adjust documentation, demo, Helm chart and Kustomize files for the new CRDs and plugins.

## [v0.3.0](https://github.com/kobsio/kobs/releases/tag/v0.3.0) (2021-06-03)

### Added

- [#45](https://github.com/kobsio/kobs/pull/45): Add value mappings for `sparkline` charts in the Prometheus plugin.
- [#49](https://github.com/kobsio/kobs/pull/49): Add new chart type `table` for Prometheus plugin, which allows a user to render the results of multiple Prometheus queries in ab table.
- [#51](https://github.com/kobsio/kobs/pull/51): Add new command-line flag to forbid access for resources.
- [#52](https://github.com/kobsio/kobs/pull/52): Add option to enter a single trace id in the Jaeger plugin.
- [#56](https://github.com/kobsio/kobs/pull/56): Add actions for Elasticsearch plugin to include/exclude and toggle values in the logs view.
- [#58](https://github.com/kobsio/kobs/pull/58): Add plugin support for Teams. It is now possible to define plugins within a Team CR, which are then added to the teams page in the React UI.
- [#59](https://github.com/kobsio/kobs/pull/59): Add support for Templates via the new Templates CRD. Templates allows a user to reuse plugin definitions accross Applications, Teams and Kubernetes resources.
- [#60](https://github.com/kobsio/kobs/pull/60): Add support for additional Pod annotations and labels in the Helm chart via the new `podAnnotations` and `podLabels` values.
- [#63](https://github.com/kobsio/kobs/pull/63): Add Kiali plugin (in the current version the Kiali plugin only supports the graph feature from Kiali).
- [#66](https://github.com/kobsio/kobs/pull/66): Add edge metrics for Kiali plugin.

### Fixed

- [#43](https://github.com/kobsio/kobs/pull/43): Fix `hosts` and `gateways` list for VirtualService in the Helm chart.
- [#44](https://github.com/kobsio/kobs/pull/44): Add default logo for teams, which is shown when a team doesn't provide a logo and improve metrics lookup for Prometheus plugin.
- [#50](https://github.com/kobsio/kobs/pull/50): Fix determination of the root span in the Jaeger plugin.
- [#54](https://github.com/kobsio/kobs/pull/54): Fix fields handling in Elasticsearch plugin.

### Changed

- [#46](https://github.com/kobsio/kobs/pull/46): Support multiple types for the legend in a Prometheus chart and use a custom component to render the legend.
- [#47](https://github.com/kobsio/kobs/pull/47): Display the legend at the Prometheus page as table and use color of selected metric in chart.
- [#53](https://github.com/kobsio/kobs/pull/53): Improve Jaeger plugin, by allow filtering of services and operations and adding several actions for traces.
- [#55](https://github.com/kobsio/kobs/pull/55): Allow a user to add a tag from a span as filter in the Jaeger plugin.
- [#57](https://github.com/kobsio/kobs/pull/57): Visualize the offset of spans in the Jaeger plugin.
- [#61](https://github.com/kobsio/kobs/pull/61): Improve caching logic, by generating the teams and topology graph only when it is requested and not via an additional goroutine.
- [#62](https://github.com/kobsio/kobs/pull/62): Show the name of a variable within the select box in the Prometheus dashboards.
- [#64](https://github.com/kobsio/kobs/pull/64): Recreate Pods when ConfigMap in Helm chart is changed.
- [#67](https://github.com/kobsio/kobs/pull/67): :warning: *Breaking change:* :warning: Adjust Pod and Service labels, which can now be set via the `pod.labels`, `pod.annotations`, `service.labels` and `service.annotations` values.

## [v0.2.0](https://github.com/kobsio/kobs/releases/tag/v0.2.0) (2021-04-23)

### Added

- [#29](https://github.com/kobsio/kobs/pull/29): Add a new dependencies section to the Application CR. These dependencies are used to show a topology graph for all Applications.
- [#31](https://github.com/kobsio/kobs/pull/31): Add plugin support for Kubernetes resources.
- [#32](https://github.com/kobsio/kobs/pull/32): Add support for container logs via the Kubernetes API.
- [#34](https://github.com/kobsio/kobs/pull/34): Add a new Custom Resource Definition for Teams. Teams can be used to define the ownership for Applications and other Kubernetes resources. :warning: *Breaking change:* :warning: We are now using the `apiextensions.k8s.io/v1` API for the Custom Resource Definitions of kobs.
- [#39](https://github.com/kobsio/kobs/pull/39): Add Opsgenie plugin to view alerts within an Application.
- [#40](https://github.com/kobsio/kobs/pull/40): Add metric name suggestions for Prometheus plugin.
- [#41](https://github.com/kobsio/kobs/pull/41): Add overview and Pods tab for resource details.
- [#42](https://github.com/kobsio/kobs/pull/42): Add VirtualService specification for Istio to the Helm chart.

### Fixed

- [#33](https://github.com/kobsio/kobs/pull/33): Fix the topology graph, which crashes, when an Application has a dependency to an Application, which doesn't exists.

### Changed

- [#30](https://github.com/kobsio/kobs/pull/30): Support multiple versions of a CRD and allow the specification of namespaces in the Applications resources list.
- [#35](https://github.com/kobsio/kobs/pull/35): Add new field `displayName` for plugins, to overwrite the name which is displayed for a plugin tab in the frontend.

## [v0.1.0](https://github.com/kobsio/kobs/releases/tag/v0.1.0) (2021-04-04)

### Added

- [#4](https://github.com/kobsio/kobs/pull/4): Add Custom Resource Definition for Applications.
- [#6](https://github.com/kobsio/kobs/pull/6): Add Prometheus as datasource for Application metrics.
- [#8](https://github.com/kobsio/kobs/pull/8): Add new page to directly query a configured Prometheus datasource.
- [#10](https://github.com/kobsio/kobs/pull/10): Add Elasticsearch as datasource for Application logs.
- [#12](https://github.com/kobsio/kobs/pull/12): :warning: *Breaking change:* :warning: Add plugin system and readd Prometheus and Elasticsearch as plugins.
- [#13](https://github.com/kobsio/kobs/pull/13): Add Jaeger plugin to show traces for an Application and to compare traces.
- [#16](https://github.com/kobsio/kobs/pull/16): Add support for multiple queries in the Prometheus plugin page.
- [#18](https://github.com/kobsio/kobs/pull/18): Add metrics and logs for the gRPC server.
- [#19](https://github.com/kobsio/kobs/pull/19): Use multiple colors in the Jaeger plugin. Each service in a trace has a unique color now, which is used for the charts.
- [#21](https://github.com/kobsio/kobs/pull/21): Add preview for Applications via plugins.
- [#22](https://github.com/kobsio/kobs/pull/22): Add Helm chart.
- [#23](https://github.com/kobsio/kobs/pull/23): Add Kustomize files and demo.
- [#24](https://github.com/kobsio/kobs/pull/24): Add documentation.
- [#26](https://github.com/kobsio/kobs/pull/26): Add support for all Kubernetes resources.

### Fixed

- [#1](https://github.com/kobsio/kobs/pull/1): Fix mobile layout for the cluster and namespace filter by using a Toolbar instead of FlexItems.
- [#9](https://github.com/kobsio/kobs/pull/9): Fix time parsing for the datasource options.
- [#14](https://github.com/kobsio/kobs/pull/14): Fix loading of Jaeger services, when a user opend the Jaeger plugin, where the `service` query parameter was already present.
- [#15](https://github.com/kobsio/kobs/pull/15): Fix resources tab of an Application, where resources were loaded multiple times.

### Changed

- [#7](https://github.com/kobsio/kobs/pull/7): Share datasource options between components and allow sharing of URLs.
- [#11](https://github.com/kobsio/kobs/pull/11): :warning: *Breaking change:* :warning: Refactor cluster and application handling.
- [#17](https://github.com/kobsio/kobs/pull/17): Use location to load applications, which allows user to share their applications view.
- [#20](https://github.com/kobsio/kobs/pull/20): Rework usage of icons, links handling and drawer layout.
- [#25](https://github.com/kobsio/kobs/pull/25): Change the URL for the Helm repository to [helm.kobs.io](https://helm.kobs.io).<|MERGE_RESOLUTION|>--- conflicted
+++ resolved
@@ -23,11 +23,8 @@
 - [#110](https://github.com/kobsio/kobs/pull/110): Fix Dashboard tabs showing wrong variables.
 - [#111](https://github.com/kobsio/kobs/pull/111): Fix usage of `memo` in Dashboards and fix resources table for CRDs when a value is undefined.
 - [#114](https://github.com/kobsio/kobs/pull/114): Fix span order and additional fields for Jaeger plugin.
-<<<<<<< HEAD
+- [#118](https://github.com/kobsio/kobs/pull/118): Fix `null is not an object (evaluating 'e[Symbol.iterator]')` error for Prometheus charts.
 - [#115](https://github.com/kobsio/kobs/pull/115): Fix maximum node size of the Jaeger chart and utilize `useMemo` to cache computation for it.
-=======
-- [#118](https://github.com/kobsio/kobs/pull/118): Fix `null is not an object (evaluating 'e[Symbol.iterator]')` error for Prometheus charts.
->>>>>>> 50f1aeae
 
 ### Changed
 
