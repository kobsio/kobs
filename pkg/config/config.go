--- conflicted
+++ resolved
@@ -7,11 +7,8 @@
 	"github.com/kobsio/kobs/pkg/api/plugins/clusters"
 	"github.com/kobsio/kobs/pkg/api/plugins/elasticsearch"
 	"github.com/kobsio/kobs/pkg/api/plugins/jaeger"
-<<<<<<< HEAD
 	"github.com/kobsio/kobs/pkg/api/plugins/kiali"
-=======
 	"github.com/kobsio/kobs/pkg/api/plugins/opsgenie"
->>>>>>> 0b1a8b23
 	"github.com/kobsio/kobs/pkg/api/plugins/prometheus"
 
 	"gopkg.in/yaml.v2"
@@ -23,11 +20,8 @@
 	Prometheus    []prometheus.Config    `yaml:"prometheus"`
 	Elasticsearch []elasticsearch.Config `yaml:"elasticsearch"`
 	Jaeger        []jaeger.Config        `yaml:"jaeger"`
-<<<<<<< HEAD
 	Kiali         []kiali.Config         `yaml:"kiali"`
-=======
 	Opsgenie      []opsgenie.Config      `yaml:"opsgenie"`
->>>>>>> 0b1a8b23
 }
 
 // Load the configuration for kobs. Most of the configuration options are available as command-line flag, but we also
