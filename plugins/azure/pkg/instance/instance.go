--- conflicted
+++ resolved
@@ -2,12 +2,9 @@
 
 import (
 	"github.com/kobsio/kobs/plugins/azure/pkg/instance/containerinstances"
-<<<<<<< HEAD
-	"github.com/kobsio/kobs/plugins/azure/pkg/instance/costmanagement"
-=======
+        "github.com/kobsio/kobs/plugins/azure/pkg/instance/costmanagement"
 	"github.com/kobsio/kobs/plugins/azure/pkg/instance/kubernetesservices"
 	"github.com/kobsio/kobs/plugins/azure/pkg/instance/monitor"
->>>>>>> d05515f6
 	"github.com/kobsio/kobs/plugins/azure/pkg/instance/resourcegroups"
 
 	"github.com/Azure/azure-sdk-for-go/sdk/azidentity"
@@ -42,11 +39,8 @@
 	ResourceGroups     *resourcegroups.Client
 	KubernetesServices *kubernetesservices.Client
 	ContainerInstances *containerinstances.Client
-<<<<<<< HEAD
 	CostManagement     *costmanagement.Client
-=======
 	Monitor            *monitor.Client
->>>>>>> d05515f6
 }
 
 // New returns a new Elasticsearch instance for the given configuration.
@@ -56,16 +50,11 @@
 		return nil, err
 	}
 
-<<<<<<< HEAD
-	containerInstances := containerinstances.New(subscriptionID, authorizer)
-	resourceGroups := resourcegroups.New(subscriptionID, credentials)
-	costManagement := costmanagement.New(subscriptionID, authorizer)
-=======
 	resourceGroups := resourcegroups.New(config.Credentials.SubscriptionID, credentials)
 	kubernetesServices := kubernetesservices.New(config.Credentials.SubscriptionID, credentials)
 	containerInstances := containerinstances.New(config.Credentials.SubscriptionID, credentials)
 	monitor := monitor.New(config.Credentials.SubscriptionID, credentials)
->>>>>>> d05515f6
+	costManagement := costmanagement.New(config.Credentials.SubscriptionID, credentials)
 
 	return &Instance{
 		Name:               config.Name,
@@ -73,10 +62,7 @@
 		ResourceGroups:     resourceGroups,
 		KubernetesServices: kubernetesServices,
 		ContainerInstances: containerInstances,
-<<<<<<< HEAD
 		CostManagement:     costManagement,
-=======
 		Monitor:            monitor,
->>>>>>> d05515f6
 	}, nil
 }