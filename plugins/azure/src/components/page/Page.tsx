import { Alert, AlertActionLink, AlertVariant, Spinner } from '@patternfly/react-core';
import { QueryObserverResult, useQuery } from 'react-query';
import { Route, Switch } from 'react-router-dom';
import React from 'react';

import ContainerInstancesPage from '../containerinstances/Page';
import { IPluginPageProps } from '@kobsio/plugin-core';
import KubernetesServicesPage from '../kubernetesservices/Page';
import OverviewPage from './OverviewPage';
import CostManagementPage from "../costmanagement/Page";

// IResourceGroup is the interface for a resource group returned by the Azure API. This interface is only required for
// the returned data, because we are only passing the name of the resource group to the other components.
interface IResourceGroup {
  id: string;
  location: string;
  name: string;
  type: string;
  tags: { [key: string]: string };
}

const Page: React.FunctionComponent<IPluginPageProps> = ({ name, displayName, description }: IPluginPageProps) => {
  const { isError, isLoading, error, data, refetch } = useQuery<string[], Error>(
    ['azure/resourcegroups', name],
    async () => {
      try {
        const response = await fetch(`/api/plugins/azure/${name}/resourcegroups`, { method: 'get' });
        const json = await response.json();

        if (response.status >= 200 && response.status < 300) {
          return json.map((resourceGroup: IResourceGroup) => resourceGroup.name);
        } else {
          if (json.error) {
            throw new Error(json.error);
          } else {
            throw new Error('An unknown error occured');
          }
        }
      } catch (err) {
        throw err;
      }
    },
  );

  if (isLoading) {
    return <Spinner style={{ left: '50%', position: 'fixed', top: '50%', transform: 'translate(-50%, -50%)' }} />;
  }

  if (isError) {
    return (
      <Alert
        style={{ left: '50%', position: 'fixed', top: '50%', transform: 'translate(-50%, -50%)' }}
        variant={AlertVariant.danger}
        title="Could not get resource groups"
        actionLinks={
          <React.Fragment>
            <AlertActionLink onClick={(): Promise<QueryObserverResult<string[], Error>> => refetch()}>
              Retry
            </AlertActionLink>
          </React.Fragment>
        }
      >
        <p>{error?.message}</p>
      </Alert>
    );
  }

  if (!data) {
    return null;
  }

  return (
    <Switch>
      <Route exact={true} path={`/${name}`}>
        <OverviewPage name={name} displayName={displayName} description={description} />
      </Route>
      <Route exact={true} path={`/${name}/containerinstances`}>
        <ContainerInstancesPage name={name} displayName={displayName} resourceGroups={data} />
      </Route>
<<<<<<< HEAD
      <Route exact={true} path={`/${name}/costmanagement`}>
        <CostManagementPage name={name} displayName={displayName} />
=======
      <Route exact={true} path={`/${name}/kubernetesservices`}>
        <KubernetesServicesPage name={name} displayName={displayName} resourceGroups={data} />
>>>>>>> d05515f6
      </Route>
    </Switch>
  );
};

export default Page;<|MERGE_RESOLUTION|>--- conflicted
+++ resolved
@@ -77,13 +77,11 @@
       <Route exact={true} path={`/${name}/containerinstances`}>
         <ContainerInstancesPage name={name} displayName={displayName} resourceGroups={data} />
       </Route>
-<<<<<<< HEAD
       <Route exact={true} path={`/${name}/costmanagement`}>
         <CostManagementPage name={name} displayName={displayName} />
-=======
+      </Route>
       <Route exact={true} path={`/${name}/kubernetesservices`}>
         <KubernetesServicesPage name={name} displayName={displayName} resourceGroups={data} />
->>>>>>> d05515f6
       </Route>
     </Switch>
   );
