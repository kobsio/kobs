import {
  Box,
  Card,
  Divider,
  FormControl,
  Grid,
  InputLabel,
  MenuItem,
  Select,
  Tab,
  Tabs,
  Typography,
} from '@mui/material';
import { useQuery } from '@tanstack/react-query';
import { Fragment, FunctionComponent, useContext, useMemo, useState } from 'react';
import { WidthProvider, Responsive } from 'react-grid-layout';

import { getVariableViaPlugin, interpolate, interpolateJSONPath } from './utils';

import { APIContext, APIError, IAPIContext } from '../../context/APIContext';
import { GridContextProvider } from '../../context/GridContext';
import { IDashboard, IPanel, IReference, IRow, IVariableValues } from '../../crds/dashboard';
<<<<<<< HEAD
import useQueryState from '../../utils/hooks/useQueryState';
import { ITimes, timeOptions, times as defaultTimes } from '../../utils/times';
=======
import { useQueryState } from '../../utils/hooks/useQueryState';
import { ITimes, timeOptions, times as defaultTimes, TTime } from '../../utils/times';
>>>>>>> c0dca876
import PluginPanel from '../plugins/PluginPanel';
import { IOptionsAdditionalFields, Options } from '../utils/Options';
import { Toolbar, ToolbarItem } from '../utils/Toolbar';
import { UseQueryWrapper } from '../utils/UseQueryWrapper';

import 'react-grid-layout/css/styles.css';
import 'react-resizable/css/styles.css';

/**
 * `evaluateCondition` evaluates the provided condition if it returns `true`, so that we can decide if a row should be
 * shown in a dashboard or not.
 */
const evaluateCondition = (condition: string): boolean => {
  // eslint-disable-next-line no-new-func
  const testfunc = new Function('return ' + condition);
  return testfunc.call(this);
};

/**
 * The `IDashboardGridProps` is the interface for the `DashboardGrid` component, which requires a list of `panels`.
 */
interface IDashboardGridProps {
  panels: IPanel[];
  times: ITimes;
}

/**
 * The `DashboardGrid` component is used to render a list of `panels` in a responsive grid layout. We are using the
 * `react-grid-layout` package to render the grid, so that a user can also drage and resize the panels in the app.
 */
const DashboardGrid: FunctionComponent<IDashboardGridProps> = ({ panels, times }: IDashboardGridProps) => {
  const [layouts, setLayouts] = useState<ReactGridLayout.Layouts>();

  const ResponsiveReactGridLayout = useMemo(() => WidthProvider(Responsive), []);

  return (
    <ResponsiveReactGridLayout
      breakpoints={{ md: 925, sm: 600 }}
      cols={{ md: 12, sm: 1 }}
      rowHeight={32}
      margin={[16, 16]}
      containerPadding={[0, 0]}
      layouts={layouts}
      onLayoutChange={(_, layouts) => setLayouts(layouts)}
    >
      {panels.map((panel, panelIndex) => (
        <div
          key={panel.title}
          data-grid={{
            h: !panel.h || panel.h < 1 ? 6 : panel.h,
            isBounded: true,
            static: true,
            w: !panel.w || panel.w < 1 ? 6 : panel.w,
            x: panel.x ?? 0,
            y: panel.y ?? 0,
          }}
        >
          <PluginPanel
            cluster={panel.plugin.cluster}
            name={panel.plugin.name}
            type={panel.plugin.type}
            title={panel.title}
            description={panel.description}
            options={panel.plugin.options}
            times={times}
          />
        </div>
      ))}
    </ResponsiveReactGridLayout>
  );
};

/**
 * The `DashboardGridAutoHeight` provides an alternative grid layout for our dashboards. Where the height of the rows is
 * dynamically adjusted based on the childrens height. This is necessary because it is not possible to dynamically
 * adjust the item height in the `DashboardGrid` component.
 *
 * This should mainly be used for dashboards which are just containing one component, e.g. just display a logs panel,
 * traces panel or the documentation for an app.
 */
const DashboardGridAutoHeight: FunctionComponent<IDashboardGridProps> = ({ panels, times }: IDashboardGridProps) => {
  return (
    <Grid container={true} spacing={4} columns={12}>
      {panels.map((panel) => (
        <Grid key={panel.title} item={true} xs={12} md={panel.w}>
          <PluginPanel
            cluster={panel.plugin.cluster}
            name={panel.plugin.name}
            type={panel.plugin.type}
            title={panel.title}
            description={panel.description}
            options={panel.plugin.options}
            times={times}
          />
        </Grid>
      ))}
    </Grid>
  );
};

/**
 * The `IDashboardToolbarVariableProps` is the interface for the properties of the `DashboardToolbarVariable` component.
 * To render the component we need a `variable` and a function which is triggered when the `variabel` value is changed.
 */
interface IDashboardToolbarVariableProps {
  selectValue: (value: string) => void;
  variable: IVariableValues;
}

/**
 * The `DashboardToolbarVariable` renders a select box for the provided `variable`. When a user selects a value in the
 * select box we trigger the `selectValue` function with the selected value to reflect the users change in the
 * dashboard.
 */
const DashboardToolbarVariable: FunctionComponent<IDashboardToolbarVariableProps> = ({
  variable,
  selectValue,
}: IDashboardToolbarVariableProps) => {
  return (
    <FormControl size="small" fullWidth={true}>
      <InputLabel id={variable.name}>{variable.label}</InputLabel>
      <Select
        labelId={variable.name}
        label={variable.label}
        value={variable.value}
        onChange={(e): void => selectValue(e.target.value)}
      >
        {variable.values.map((value) => (
          <MenuItem key={value} value={value}>
            {value}
          </MenuItem>
        ))}
      </Select>
    </FormControl>
  );
};

/**
 * The `IDashboardToolbarProps` is the interface for the `DashboardToolbar` component.
 */
interface IDashboardToolbarProps {
  setTimes: (times: ITimes) => void;
  setVariables: (variables: IVariableValues[]) => void;
  times: ITimes;
  variables: IVariableValues[];
}

/**
 * The `DashboardToolbar` component renders the toolbar for a dashboard. The toolbar shows all variables for the
 * dashboard and the `Options` component to let the user select a time range and to refresh the currently selected time
 * range.
 */
const DashboardToolbar: FunctionComponent<IDashboardToolbarProps> = ({ setTimes, setVariables, times, variables }) => {
  const selectValue = (index: number, value: string): void => {
    const tmpVariables = [...variables];
    tmpVariables[index].value = value;
    setVariables(tmpVariables);
  };

  const changeOptions = (times: ITimes, additionalFields: IOptionsAdditionalFields[] | undefined): void => {
    setTimes(times);
  };

  return (
    <Card sx={{ p: 4 }}>
      <Toolbar>
        {variables.map((variable, index) =>
          variable.hide ? null : (
            <ToolbarItem key={variable.name} width="250px">
              <DashboardToolbarVariable
                variable={variable}
                selectValue={(value: string): void => selectValue(index, value)}
              />
            </ToolbarItem>
          ),
        )}

        <Options times={times} showOptions={true} showSearchButton={false} setOptions={changeOptions} />
      </Toolbar>
    </Card>
  );
};

/**
 * `IDashboardProps` is the interface for the `Dashboard` component.
 */
interface IDashboardProps {
  dashboard: IDashboard;
}

/**
 * The `Dashboard` component is used to render a single dashboard. To render the dashboard we have to:
 * - Fetch all values for the variables in the provided dashboard
 * - Maintain the user selected time range
 * - Interpolate all variables in the dashboard with their current value
 */
const Dashboard: FunctionComponent<IDashboardProps> = ({ dashboard }) => {
  const apiContext = useContext<IAPIContext>(APIContext);

  const [times, setTimes] = useState<ITimes>({
    time: dashboard.defaultTime && dashboard.defaultTime in timeOptions ? dashboard.defaultTime : 'last15Minutes',
    timeEnd: Math.floor(Date.now() / 1000),
    timeStart:
      Math.floor(Date.now() / 1000) -
      (dashboard.defaultTime && defaultTimes.includes(dashboard.defaultTime)
        ? timeOptions[dashboard.defaultTime].seconds
        : 900),
  });

  const [variables, setVariables] = useState<IVariableValues[] | undefined>(() =>
    dashboard.variables?.map((variable) => {
      return {
        ...variable,
        value: '',
        values: [],
      };
    }),
  );

  const { data } = useQuery<IVariableValues[] | null, Error>(
    ['core/dashboards/variables', dashboard, variables, times],
    async () => {
      if (!variables) {
        return [];
      }

      try {
        const tmpVariables = [...variables];

        for (let i = 0; i < tmpVariables.length; i++) {
          if (tmpVariables[i].plugin.type === 'core') {
            if (tmpVariables[i].plugin.name === 'static') {
              if (tmpVariables[i].plugin.options && Array.isArray(tmpVariables[i].plugin.options)) {
                tmpVariables[i].values = tmpVariables[i].plugin.options;
                tmpVariables[i].value = tmpVariables[i].value || tmpVariables[i].plugin.options[0];
              }
            }

            if (tmpVariables[i].plugin.name === 'placeholder') {
              if (tmpVariables[i].plugin.options) {
                tmpVariables[i].values = [tmpVariables[i].plugin.options.value || ''];
                tmpVariables[i].value = tmpVariables[i].plugin.options.value || '';
              }
            }
          } else {
            tmpVariables[i] = await getVariableViaPlugin(apiContext.client, tmpVariables[i], tmpVariables, times);
          }
        }

        return tmpVariables;
      } catch (err) {
        throw err;
      }
    },
    { cacheTime: 0, keepPreviousData: true },
  );

  const rows: IRow[] | undefined = JSON.parse(interpolate(JSON.stringify(dashboard.rows), data ? data : [], times));

  return (
    <>
      {dashboard.hideToolbar === true ? null : (
        <DashboardToolbar variables={data ?? []} setVariables={setVariables} times={times} setTimes={setTimes} />
      )}
      <Box
        pt={6}
        sx={(theme) => ({
          '.react-grid-item.react-grid-placeholder': {
            backgroundColor: 'background.paper',
          },
        })}
      >
        {rows
          ?.filter((row) => !row.if || evaluateCondition(row.if))
          .map((row, rowIndex) => (
            <Fragment key={rowIndex}>
              {row.title ? (
                <Typography variant="h6" pb={4} pt={rowIndex === 0 ? 0 : 4}>
                  {row.title}
                </Typography>
              ) : (
                <Box pb={4}></Box>
              )}
              {row.panels && row.panels.length > 0 ? (
                <GridContextProvider autoHeight={row.autoHeight ?? false}>
                  {row.autoHeight ? (
                    <DashboardGridAutoHeight panels={row.panels} times={times} />
                  ) : (
                    <DashboardGrid panels={row.panels} times={times} />
                  )}
                </GridContextProvider>
              ) : null}
            </Fragment>
          ))}
      </Box>
    </>
  );
};

/**
 * `IDashboardsProps` is the interface for the properties of the `Dashboard` component. To use the component we need
 * a `manifest` (JSON representation of a application, team, user or Kubernetes resource) and a list of dashboard
 * references, which will be shown in the dashboard.
 */
interface IDashboardsProps {
  manifest: unknown;
  references: IReference[];
}

/**
 * The `Dashboards` component is responsible for loading all dashboards based on the provided `references`. Within the
 * API call to get the dashboards we will also add all placeholders as variables to the dashboard, so that we do not to
 * make a difference later in the variable handling. After the dashboards were loaded we will also replace all JSONPath
 * occurences with the correct value from the provided `manifest`.
 */
const Dashboards: FunctionComponent<IDashboardsProps> = ({ manifest, references }) => {
  const apiContext = useContext<IAPIContext>(APIContext);
  const [selectedDashboard, setSelectedDashboard] = useQueryState<{ title: string }>();

  const { isError, isLoading, error, data, refetch } = useQuery<IDashboard[], APIError>(
    ['core/dashboards/dashboards', references, manifest],
    async () => {
      const dashboards = await apiContext.client.post<IDashboard[]>('/api/dashboards', {
        body: references,
      });
      if (dashboards && dashboards.length > 0) {
        return JSON.parse(interpolateJSONPath(JSON.stringify(dashboards), manifest));
      }
      return dashboards;
    },
  );

  return (
    <UseQueryWrapper
      error={error}
      errorTitle="Failed to load dashboards"
      isError={isError}
      isLoading={isLoading}
      isNoData={!data || data.length === 0}
      noDataTitle="No dashboards were found"
      noDataMessage="No dashboards were found for this resource."
      refetch={refetch}
    >
      {data && data.length === 1 ? (
        <>
          <Divider />
          <Box sx={{ pt: 6 }}>
            <Dashboard dashboard={data[0]} />
          </Box>
        </>
      ) : (
        <>
          <Box sx={{ borderBottom: 1, borderColor: 'divider' }}>
            <Tabs
              variant="scrollable"
              scrollButtons={false}
              value={selectedDashboard.title ?? data?.[0].title}
              onChange={(_, value) => setSelectedDashboard({ title: value })}
            >
              {data?.map((dashboard) => (
                <Tab key={dashboard.title} label={dashboard.title} value={dashboard.title} />
              ))}
            </Tabs>
          </Box>
          {data?.map((dashboard) => (
            <Box key={dashboard.title} hidden={dashboard.title !== selectedDashboard.title} sx={{ pt: 6 }}>
              {dashboard.title === selectedDashboard.title && <Dashboard key={dashboard.title} dashboard={dashboard} />}
            </Box>
          ))}
        </>
      )}
    </UseQueryWrapper>
  );
};

export default Dashboards;<|MERGE_RESOLUTION|>--- conflicted
+++ resolved
@@ -20,13 +20,8 @@
 import { APIContext, APIError, IAPIContext } from '../../context/APIContext';
 import { GridContextProvider } from '../../context/GridContext';
 import { IDashboard, IPanel, IReference, IRow, IVariableValues } from '../../crds/dashboard';
-<<<<<<< HEAD
-import useQueryState from '../../utils/hooks/useQueryState';
+import { useQueryState } from '../../utils/hooks/useQueryState';
 import { ITimes, timeOptions, times as defaultTimes } from '../../utils/times';
-=======
-import { useQueryState } from '../../utils/hooks/useQueryState';
-import { ITimes, timeOptions, times as defaultTimes, TTime } from '../../utils/times';
->>>>>>> c0dca876
 import PluginPanel from '../plugins/PluginPanel';
 import { IOptionsAdditionalFields, Options } from '../utils/Options';
 import { Toolbar, ToolbarItem } from '../utils/Toolbar';
