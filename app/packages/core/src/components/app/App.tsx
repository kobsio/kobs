--- conflicted
+++ resolved
@@ -120,12 +120,9 @@
                             <Route path="/topology" element={<TopologyPage />} />
                             <Route path="/teams" element={<TeamsPage />} />
                             <Route path="/teams/:id" element={<TeamPage />} />
-<<<<<<< HEAD
                             <Route path="/dashboards/:page" element={<DashboardsPage />} />
-=======
                             <Route path="/plugins" element={<Plugins />} />
                             <Route path="/plugins/:cluster/:type/:name" element={<Plugin />} />
->>>>>>> 50d83e2e
                           </Routes>
                         </Layout>
                       </PluginContextProvider>
