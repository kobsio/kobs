--- conflicted
+++ resolved
@@ -111,7 +111,6 @@
                         <Layout>
                           <Routes>
                             <Route path="/" element={<Home />} />
-<<<<<<< HEAD
                             <Route path="/applications" element={<ApplicationsPage />} />
                             <Route
                               path="/applications/cluster/:cluster/namespace/:namespace/name/:name"
@@ -120,10 +119,8 @@
                             <Route path="/topology" element={<TopologyPage />} />
                             <Route path="/teams" element={<TeamsPage />} />
                             <Route path="/teams/:id" element={<TeamPage />} />
-=======
                             <Route path="/plugins" element={<Plugins />} />
                             <Route path="/plugins/:cluster/:type/:name" element={<Plugin />} />
->>>>>>> 006796d9
                           </Routes>
                         </Layout>
                       </PluginContextProvider>
