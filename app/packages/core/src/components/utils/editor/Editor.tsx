--- conflicted
+++ resolved
@@ -3,11 +3,7 @@
 import * as monaco from 'monaco-editor';
 import { FunctionComponent, useState } from 'react';
 
-<<<<<<< HEAD
-import { setupPromQL, setupMonaco, setupKlogs, setupSignalSciences } from './monaco';
-=======
-import { setupPromQL, setupMonaco, setupMongoDB, setupSignalSciences } from './monaco';
->>>>>>> 7f2b5572
+import { setupPromQL, setupMonaco, setupKlogs, setupMongoDB, setupSignalSciences } from './monaco';
 import { muiTheme, nordTheme } from './themes';
 
 import { useLatest } from '../../../utils/hooks/useLatest';
