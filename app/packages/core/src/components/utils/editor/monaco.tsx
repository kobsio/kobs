--- conflicted
+++ resolved
@@ -10,11 +10,8 @@
 import ProviderResult = monaco.languages.ProviderResult;
 import CompletionList = monaco.languages.CompletionList;
 
-<<<<<<< HEAD
 import { klogsLanguageDefinition } from './languages/klogs';
-=======
 import { mongodbLanguageDefinition } from './languages/mongodb';
->>>>>>> 7f2b5572
 import { signalsciencesLanguageDefinition } from './languages/signalsciences';
 import yamlWorker from './yaml.worker.js?worker';
 
@@ -131,7 +128,6 @@
 };
 
 /**
-<<<<<<< HEAD
  * `KLOGS_SETUP_STARTED` is set to true once the setup method ran for the first time.
  * It allows us to not re-run the setup function, when react re-renders the editor.
  */
@@ -174,15 +170,15 @@
         }
       },
     });
-=======
+  }
+};
+
+/**
  * `MONGODB_SETUP_STARTED` is a constants which allows us to check if the `setupMongoDB` functions was already run, so
  * that the setup function is only run once.
  */
 let MONGODB_SETUP_STARTED = false;
 
-/**
- * `setupMongoDB` runs the setup for MongoDB support. It adds syntax highlighting and autocompletion.
- */
 export const setupMongoDB = (monaco: Monaco, loadCompletionItems?: () => Promise<string[]>) => {
   if (MONGODB_SETUP_STARTED === false) {
     MONGODB_SETUP_STARTED = true;
@@ -198,6 +194,5 @@
     monaco.languages.setMonarchTokensProvider(mongodbLanguageDefinition.id, mod.language);
     monaco.languages.setLanguageConfiguration(mongodbLanguageDefinition.id, mod.languageConfiguration);
     monaco.languages.registerCompletionItemProvider(mongodbLanguageDefinition.id, mod.completionItemProvider);
->>>>>>> 7f2b5572
   }
 };