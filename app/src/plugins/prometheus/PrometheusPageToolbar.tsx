--- conflicted
+++ resolved
@@ -97,11 +97,7 @@
                 {data.queries.map((query, index) => (
                   <FlexItem key={index}>
                     <InputGroup>
-<<<<<<< HEAD
-                      <Autocomplete />
-=======
                       <PrometheusAutocomplete />
->>>>>>> 2e3cb809
                       {/*<TextArea*/}
                       {/*  aria-label={`PromQL Query ${index}`}*/}
                       {/*  resizeOrientation="vertical"*/}
