import React from 'react';

import ElasticsearchPage from 'plugins/elasticsearch/ElasticsearchPage';
import ElasticsearchPlugin from 'plugins/elasticsearch/ElasticsearchPlugin';
import ElasticsearchPreview from 'plugins/elasticsearch/ElasticsearchPreview';
import JaegerPage from 'plugins/jaeger/JaegerPage';
import JaegerPlugin from 'plugins/jaeger/JaegerPlugin';
<<<<<<< HEAD
import KialiPage from 'plugins/kiali/KialiPage';
import KialiPlugin from 'plugins/kiali/KialiPlugin';
=======
import OpsgeniePage from 'plugins/opsgenie/OpsgeniePage';
import OpsgeniePlugin from 'plugins/opsgenie/OpsgeniePlugin';
>>>>>>> 0b1a8b23
import PrometheusPage from 'plugins/prometheus/PrometheusPage';
import PrometheusPlugin from 'plugins/prometheus/PrometheusPlugin';
import PrometheusPreview from 'plugins/prometheus/PrometheusPreview';
import { jsonToProto as elasticsearchJsonToProto } from 'plugins/elasticsearch/helpers';
import { jsonToProto as jaegerJsonToProto } from 'plugins/jaeger/helpers';
import { jsonToProto as opsgenieJsonToProto } from 'plugins/opsgenie/helpers';
import { jsonToProto as prometheusJsonToProto } from 'plugins/prometheus/helpers';

import { Plugin as IProtoPlugin } from 'proto/plugins_grpc_web_pb';

// jsonToProto is a simple json to protobuf converter function, which can be used instead of the jsonToProto function
// defined by every plugin. So that we can also try to render the plugin, when it doesn't specify a jsonToProto
// function.
// eslint-disable-next-line @typescript-eslint/no-explicit-any, @typescript-eslint/explicit-module-boundary-types
const jsonToProto = (json: any): IProtoPlugin.AsObject | undefined => {
  for (const [field] of Object.entries(json)) {
    if (typeof json[field] === 'object') {
      if (Array.isArray(json[field])) {
        json[`${field.toLowerCase()}List`] = jsonToProto(json[field]);
        delete json[field];
      } else {
        if (field.toLowerCase() !== field) {
          json[field.toLowerCase()] = jsonToProto(json[field]);
          delete json[field];
        } else {
          json[field] = jsonToProto(json[field]);
        }
      }
    } else {
      if (field.toLowerCase() !== field) {
        json[field.toLowerCase()] = json[field];
        delete json[field];
      }
    }
  }

  return json as IProtoPlugin.AsObject;
};

// IPluginPageProps is the interface for the properties, which are passed to the page implementation of a plugin. This
// is the name and the description of the plugin.
export interface IPluginPageProps {
  name: string;
  description: string;
}

// IPluginProps is the interface for the properties, which are passed to the plugin implementation of a plugin. This is
// the name and description of the plugin. We also pass the complete plugin structure to this component. The component
// is then responsible to use the correct property from the plugin structure.
export interface IPluginProps {
  name: string;
  description: string;
  plugin: IProtoPlugin.AsObject;
  showDetails?: (panelContent: React.ReactNode) => void;
}

// IPlugin is the interface for a single plugin implementation. Each plugin must implement a plugin component, which can
// be used within an application and a page, which can be used to retrieve data of this plugin withour an application.
export interface IPlugin {
  // eslint-disable-next-line @typescript-eslint/no-explicit-any
  jsonToProto: (json: any) => IProtoPlugin.AsObject | undefined;
  page: React.FunctionComponent<IPluginPageProps>;
  plugin: React.FunctionComponent<IPluginProps>;
  preview?: React.FunctionComponent<IPluginProps>;
}

// IPlugins is the interface for a list of plugins. The key of this interface is the plugin type and must correspond
// with the type, which is returned when the plugin is registered in the Go code.
export interface IPlugins {
  [key: string]: IPlugin;
}

// plugins is the list of all supported plugins.
export const plugins: IPlugins = {
  elasticsearch: {
    jsonToProto: elasticsearchJsonToProto,
    page: ElasticsearchPage,
    plugin: ElasticsearchPlugin,
    preview: ElasticsearchPreview,
  },
  jaeger: {
    jsonToProto: jaegerJsonToProto,
    page: JaegerPage,
    plugin: JaegerPlugin,
  },
<<<<<<< HEAD
  kiali: {
    jsonToProto: jsonToProto,
    page: KialiPage,
    plugin: KialiPlugin,
=======
  opsgenie: {
    jsonToProto: opsgenieJsonToProto,
    page: OpsgeniePage,
    plugin: OpsgeniePlugin,
>>>>>>> 0b1a8b23
  },
  prometheus: {
    jsonToProto: prometheusJsonToProto,
    page: PrometheusPage,
    plugin: PrometheusPlugin,
    preview: PrometheusPreview,
  },
};<|MERGE_RESOLUTION|>--- conflicted
+++ resolved
@@ -5,13 +5,10 @@
 import ElasticsearchPreview from 'plugins/elasticsearch/ElasticsearchPreview';
 import JaegerPage from 'plugins/jaeger/JaegerPage';
 import JaegerPlugin from 'plugins/jaeger/JaegerPlugin';
-<<<<<<< HEAD
 import KialiPage from 'plugins/kiali/KialiPage';
 import KialiPlugin from 'plugins/kiali/KialiPlugin';
-=======
 import OpsgeniePage from 'plugins/opsgenie/OpsgeniePage';
 import OpsgeniePlugin from 'plugins/opsgenie/OpsgeniePlugin';
->>>>>>> 0b1a8b23
 import PrometheusPage from 'plugins/prometheus/PrometheusPage';
 import PrometheusPlugin from 'plugins/prometheus/PrometheusPlugin';
 import PrometheusPreview from 'plugins/prometheus/PrometheusPreview';
@@ -97,17 +94,15 @@
     page: JaegerPage,
     plugin: JaegerPlugin,
   },
-<<<<<<< HEAD
   kiali: {
     jsonToProto: jsonToProto,
     page: KialiPage,
     plugin: KialiPlugin,
-=======
+  },
   opsgenie: {
     jsonToProto: opsgenieJsonToProto,
     page: OpsgeniePage,
     plugin: OpsgeniePlugin,
->>>>>>> 0b1a8b23
   },
   prometheus: {
     jsonToProto: prometheusJsonToProto,
