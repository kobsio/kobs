--- conflicted
+++ resolved
@@ -5,22 +5,14 @@
 RUN yarn install --frozen-lockfile --network-timeout 3600000
 RUN make generate-assets
 
-<<<<<<< HEAD
-FROM golang:1.18.4 as api
-=======
 FROM golang:1.18.5 as api
->>>>>>> ef0c280d
 WORKDIR /kobs
 COPY go.mod go.sum /kobs/
 RUN go mod download
 COPY . .
 RUN export CGO_ENABLED=0 && make build
 
-<<<<<<< HEAD
-FROM alpine:3.16.1
-=======
 FROM alpine:3.16.2
->>>>>>> ef0c280d
 RUN apk update && apk add --no-cache ca-certificates
 RUN mkdir /kobs
 COPY --from=api /kobs/bin/kobs /kobs
