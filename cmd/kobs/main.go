package main

import (
	"github.com/kobsio/kobs/cmd/kobs/cluster"
	"github.com/kobsio/kobs/cmd/kobs/hub"
	"github.com/kobsio/kobs/cmd/kobs/version"
	"github.com/kobsio/kobs/cmd/kobs/watcher"
	"github.com/kobsio/kobs/pkg/klogs"
	"github.com/kobsio/kobs/pkg/plugins"

	"github.com/kobsio/kobs/pkg/plugins/flux"
	"github.com/kobsio/kobs/pkg/plugins/grafana"
	"github.com/kobsio/kobs/pkg/plugins/harbor"
	"github.com/kobsio/kobs/pkg/plugins/helm"
	"github.com/kobsio/kobs/pkg/plugins/jaeger"
	"github.com/kobsio/kobs/pkg/plugins/opsgenie"
	"github.com/kobsio/kobs/pkg/plugins/prometheus"
	"github.com/kobsio/kobs/pkg/plugins/rss"
	"github.com/kobsio/kobs/pkg/plugins/signalsciences"
	"github.com/kobsio/kobs/pkg/plugins/sonarqube"

	"github.com/alecthomas/kong"
)

var cli struct {
	Hub     hub.Cmd     `cmd:"hub" help:"Start the hub."`
	Watcher watcher.Cmd `cmd:"watcher" help:"Start the watcher."`
	Cluster cluster.Cmd `cmd:"cluster" help:"Start the cluster."`
	Version version.Cmd `cmd:"version" help:"Show version information."`
}

func main() {
	ctx := kong.Parse(&cli)

	registeredPlugins := []plugins.Plugin{
		flux.New(),
		grafana.New(),
		harbor.New(),
		helm.New(),
<<<<<<< HEAD
		klogs.New(),
=======
		jaeger.New(),
>>>>>>> 7c50261d
		opsgenie.New(),
		prometheus.New(),
		rss.New(),
		signalsciences.New(),
		sonarqube.New(),
	}

	err := ctx.Run(registeredPlugins)
	ctx.FatalIfErrorf(err)
}<|MERGE_RESOLUTION|>--- conflicted
+++ resolved
@@ -37,11 +37,8 @@
 		grafana.New(),
 		harbor.New(),
 		helm.New(),
-<<<<<<< HEAD
 		klogs.New(),
-=======
 		jaeger.New(),
->>>>>>> 7c50261d
 		opsgenie.New(),
 		prometheus.New(),
 		rss.New(),
