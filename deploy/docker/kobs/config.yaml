--- conflicted
+++ resolved
@@ -28,7 +28,6 @@
     password:
     token:
 
-<<<<<<< HEAD
 kiali:
   - name: Kiali
     description: Service mesh management for Istio.
@@ -40,10 +39,9 @@
       enabled: true
       failure: 95
       degraded: 99
-=======
+
 opsgenie:
   - name: Opsgenie
     description: On-call and alert management to keep services always on.
     apiUrl: api.eu.opsgenie.com
-    apiKey: ${OPSGENIE_API_KEY}
->>>>>>> 0b1a8b23
+    apiKey: ${OPSGENIE_API_KEY}