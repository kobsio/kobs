---
apiVersion: apiextensions.k8s.io/v1
kind: CustomResourceDefinition
metadata:
  annotations:
    controller-gen.kubebuilder.io/version: v0.8.0
  creationTimestamp: null
  name: applications.kobs.io
spec:
  group: kobs.io
  names:
    kind: Application
    listKind: ApplicationList
    plural: applications
    singular: application
  scope: Namespaced
  versions:
  - name: v1
    schema:
      openAPIV3Schema:
        description: Application is the Application CRD.
        properties:
          apiVersion:
            description: 'APIVersion defines the versioned schema of this representation
              of an object. Servers should convert recognized schemas to the latest
              internal value, and may reject unrecognized values. More info: https://git.k8s.io/community/contributors/devel/sig-architecture/api-conventions.md#resources'
            type: string
          kind:
            description: 'Kind is a string value representing the REST resource this
              object represents. Servers may infer this from the endpoint the client
              submits requests to. Cannot be updated. In CamelCase. More info: https://git.k8s.io/community/contributors/devel/sig-architecture/api-conventions.md#types-kinds'
            type: string
          metadata:
            type: object
          spec:
            properties:
              cluster:
                type: string
              dashboards:
                items:
                  properties:
                    cluster:
                      type: string
                    description:
                      type: string
                    inline:
                      properties:
                        defaultTime:
                          type: string
                        hideToolbar:
                          type: boolean
                        rows:
                          items:
                            properties:
                              description:
                                type: string
<<<<<<< HEAD
                              panels:
                                items:
                                  properties:
                                    description:
                                      type: string
                                    h:
                                      format: int64
                                      type: integer
                                    plugin:
                                      properties:
                                        cluster:
                                          type: string
                                        name:
                                          type: string
                                        options:
                                          x-kubernetes-preserve-unknown-fields: true
                                        type:
                                          type: string
                                      required:
                                      - name
                                      - type
                                      type: object
                                    title:
                                      type: string
                                    w:
                                      format: int64
                                      type: integer
                                    x:
                                      format: int64
                                      type: integer
                                    "y":
                                      format: int64
                                      type: integer
                                  required:
                                  - plugin
                                  - title
                                  type: object
                                type: array
=======
                              h:
                                format: int64
                                type: integer
                              plugin:
                                properties:
                                  cluster:
                                    type: string
                                  name:
                                    type: string
                                  options:
                                    x-kubernetes-preserve-unknown-fields: true
                                  type:
                                    type: string
                                required:
                                - name
                                - type
                                type: object
>>>>>>> 71acd801
                              title:
                                type: string
                            required:
                            - panels
                            type: object
                          type: array
                        variables:
                          items:
                            properties:
                              hide:
                                type: boolean
                              includeAllOption:
                                type: boolean
                              label:
                                type: string
                              name:
                                type: string
                              plugin:
                                properties:
                                  cluster:
                                    type: string
                                  name:
                                    type: string
                                  options:
                                    x-kubernetes-preserve-unknown-fields: true
                                  type:
                                    type: string
                                required:
                                - name
                                - type
                                type: object
                            required:
                            - name
                            - plugin
                            type: object
                          type: array
                      required:
                      - rows
                      type: object
                    name:
                      type: string
                    namespace:
                      type: string
                    placeholders:
                      additionalProperties:
                        type: string
                      type: object
                    title:
                      type: string
                  required:
                  - title
                  type: object
                type: array
              description:
                type: string
              id:
                type: string
              insights:
                items:
                  properties:
                    mappings:
                      additionalProperties:
                        type: string
                      type: object
                    plugin:
                      properties:
                        cluster:
                          type: string
                        name:
                          type: string
                        options:
                          x-kubernetes-preserve-unknown-fields: true
                        type:
                          type: string
                      required:
                      - name
                      - type
                      type: object
                    title:
                      type: string
                    type:
                      type: string
                    unit:
                      type: string
                  required:
                  - plugin
                  - title
                  - type
                  type: object
                type: array
              links:
                items:
                  properties:
                    link:
                      type: string
                    title:
                      type: string
                  required:
                  - link
                  - title
                  type: object
                type: array
              name:
                type: string
              namespace:
                type: string
              tags:
                items:
                  type: string
                type: array
              teams:
                items:
                  type: string
                type: array
              topology:
                properties:
                  dependencies:
                    items:
                      properties:
                        cluster:
                          type: string
                        description:
                          type: string
                        name:
                          type: string
                        namespace:
                          type: string
                      required:
                      - name
                      type: object
                    type: array
                  external:
                    type: boolean
                type: object
              updatedAt:
                format: int64
                type: integer
            type: object
        type: object
    served: true
    storage: true
status:
  acceptedNames:
    kind: ""
    plural: ""
  conditions: []
  storedVersions: []<|MERGE_RESOLUTION|>--- conflicted
+++ resolved
@@ -54,7 +54,6 @@
                             properties:
                               description:
                                 type: string
-<<<<<<< HEAD
                               panels:
                                 items:
                                   properties:
@@ -93,7 +92,6 @@
                                   - title
                                   type: object
                                 type: array
-=======
                               h:
                                 format: int64
                                 type: integer
@@ -111,7 +109,6 @@
                                 - name
                                 - type
                                 type: object
->>>>>>> 71acd801
                               title:
                                 type: string
                             required:
