--- conflicted
+++ resolved
@@ -48,18 +48,11 @@
                 type: string
               namespace:
                 type: string
-              placeholders:
+              panels:
                 items:
                   properties:
-                    default:
-                      type: string
                     description:
                       type: string
-<<<<<<< HEAD
-                    name:
-                      type: string
-                    type:
-=======
                     h:
                       format: int64
                       type: integer
@@ -78,7 +71,31 @@
                       - type
                       type: object
                     title:
->>>>>>> 71acd801
+                      type: string
+                    w:
+                      format: int64
+                      type: integer
+                    x:
+                      format: int64
+                      type: integer
+                    "y":
+                      format: int64
+                      type: integer
+                  required:
+                  - plugin
+                  - title
+                  type: object
+                type: array
+              placeholders:
+                items:
+                  properties:
+                    default:
+                      type: string
+                    description:
+                      type: string
+                    name:
+                      type: string
+                    type:
                       type: string
                   required:
                   - name
